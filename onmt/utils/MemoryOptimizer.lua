<<<<<<< HEAD
--[[
  MemoryOptimizer is a class used for optimizing memory usage.
  The idea is that each module is using different tensors:
    - params
=======
--[[ MemoryOptimizer is a class used for optimizing memory usage of a replicated network.
>>>>>>> 118e1e1f
--]]
local MemoryOptimizer = torch.class('MemoryOptimizer')

-- We cannot share every internal tensors (that is why we need to replicate in the first place).
-- The general rule is to not share tensors whose content is used in the backward pass
-- We allow the sharing when only the size is queried as it is constant during the
-- forward and backward passes.

-- We cannot share the output of these modules as they use it in their backward pass.
local protectOutput = {
  'nn.Sigmoid',
  'nn.SoftMax',
  'nn.Tanh'
}

-- We cannot share the input of these modules as they use it in their backward pass.
local protectInput = {
  'nn.Linear',
  'nn.JoinTable',
  'nn.CMulTable',
  'nn.MM'
}

local function useSameStorage(t, l)
  if torch.isTensor(l) then
    return torch.pointer(t:storage()) == torch.pointer(l:storage())
  elseif torch.type(l) == 'table' then
    for _, m in ipairs(l) do
      if useSameStorage(t, m) then
        return true
      end
    end
  end
  return false
end

-- We cannot share a tensor if it is exposed or coming from outside of the net
-- otherwise we could generate side-effects.
local function canShare(t, net, protected)
  if torch.isTensor(t) and t:storage() then
    if not useSameStorage(t, net.gradInput) and not useSameStorage(t, net.output) and not useSameStorage(t, protected) then
      return true
    end
  elseif torch.type(t) == 'table' then
    for _, m in ipairs(t) do
      if not canShare(m, net, protected) then
        return false
      end
    end
    return true
  end
  return false
end

-- Returns size and shape of tensor/tensor table
local function getSize(t, mempool)
  local size = 0
  local shape = ''
  if torch.isTensor(t) then
    for i = 1,t:dim() do
      shape = shape .. '/' .. t:size(i)
    end
    if t:storage() then
      if not mempool[torch.pointer(t:storage())] then
        mempool[torch.pointer(t:storage())] = t:storage():size()*t:elementSize()
        return mempool[torch.pointer(t:storage())], shape
      end
    end
  elseif torch.type(t) == 'table' then
    for _, m in ipairs(t) do
      local subSize, subShape = getSize(m, mempool)
      size = size + subSize
      shape = shape .. '-' .. subShape
    end
  end
  return size, shape
end

-- Convenience function to register a network to optimize.
local function registerNet(store, net, base)
  store.net = net
  store.base = base
  store.forward = net.forward
  net.forward = function(network, input)
    store.input = input
    return store.forward(network, input)
  end
  store.backward = net.backward
  net.backward = function(network, input, gradOutput)
    store.gradOutput = gradOutput
    return store.backward(network, input, gradOutput)
  end

  -- Add a wrapper around updateOutput to catch the module input.
  net:apply(function (m)
    local updateOutput = m.updateOutput
    m.updateOutput = function (mod, input)
      mod.input = input
      return updateOutput(mod, input)
    end
  end)
end

--[[ Construct a MemoryOptimizer object. In this function, forward and backward function will
--  be overwrited to record input and gradOutput in order to determine which tensors can be shared.

Parameters:
  * `modules` - a list of modules to optimize.

Example:

  local memoryOptimizer = onmt.utils.MemoryOptimizer.new(model) -- prepare memory optimization.
  model:forward(...) -- initialize output tensors
  model:backward(...) -- intialize gradInput tensors
  memoryOptimizer.optimize() -- actual optimization by marking shared tensors

]]
function MemoryOptimizer:__init(modules)
  self.modelDesc = {}

  for name, mod in pairs(modules) do
    self.modelDesc[name] = {}

    if torch.isTypeOf(mod, 'onmt.Sequencer') then
      -- If the module directly contains a network, take the first clone.
      self.modelDesc[name][1] = {}
      registerNet(self.modelDesc[name][1], mod:net(1), mod.network)
    elseif mod.modules then
      -- Otherwise, look in submodules instead.
      local i = 1
      mod:apply(function(m)
        if torch.isTypeOf(m, 'onmt.Sequencer') then
          self.modelDesc[name][i] = {}
          registerNet(self.modelDesc[name][i], m:net(1), m.network)
          i = i + 1
        end
      end)
    end
  end

  if onmt.utils.Table.empty(self.modelDesc) then
    _G.logger:warning('Only networks inheriting from onmt.Sequencer can be optimized')
  end
end

local function registerStorageDepth(depth, t, depthStorage)
  if type(t) == 'table' then
    for _,v in ipairs(t) do
      registerStorageDepth(depth, v, depthStorage)
    end
  elseif torch.isTensor(t) then
    if not depthStorage[torch.pointer(t:storage())] or depthStorage[torch.pointer(t:storage())] < depth then
      depthStorage[torch.pointer(t:storage())] = depth
    end
  end
end

local function calculateDepths(node, depth, depths, depthStorage)
  if not depths[node.id] or depths[node.id] < depth then
    depths[node.id] = depth
    registerStorageDepth(depth, node.data.gradOutput, depthStorage)
    registerStorageDepth(depth, node.data.input, depthStorage)
    if node.data.module then
      node.data.module:apply(function(m)
        if m.input then
          registerStorageDepth(depth, m.input, depthStorage)
        end
        if m.gradInput then
          registerStorageDepth(depth, m.gradInput, depthStorage)
        end
        if m.output then
          registerStorageDepth(depth, m.output, depthStorage)
        end
      end)
    end
    if node.children then
      for i in ipairs(node.children) do
        calculateDepths(node.children[i], depth+1, depths, depthStorage)
      end
    end
  end
end

local function getMaxDepthStorage(t, depthStorage)
  if type(t) == 'table' then
    local max = -1
    for _,v in ipairs(t) do
      local m = getMaxDepthStorage(v, depthStorage)
      if m > max then
        max = m
      end
    end
    return max
  elseif torch.isTensor(t) then
    if depthStorage[torch.pointer(t:storage())] then
      return depthStorage[torch.pointer(t:storage())]
    else
      return 100000
    end
  end
end

-- a tensor/tensor table shareable between clones can also be recycled "vertically"
-- we check if there is another tensor with exactly the same shape and without any overlap in the
-- calculation graph that we can use
local function getSharedTensor(idx, t, tShape, tSize, depthStorageFwd, depthStorageBwd, MapVShare)
  if not depthStorageFwd then
    return idx + 1, idx, 0
  end

  local fwdDepth = getMaxDepthStorage(t, depthStorageFwd)
  local bwdDepth = getMaxDepthStorage(t, depthStorageBwd)
  local vSave = 0
  local shareIdx
  -- check if we can use another shared index with the same shape/size
  if MapVShare[tShape] then
    for idxMap, ranges in pairs(MapVShare[tShape]) do
      local isOk = true
      for _,v in ipairs(ranges) do
        -- range of usage of the tensor/tensor table can not overlap with our current tensor/tensor table
        if not((fwdDepth>v.fwdDepth and bwdDepth<v.bwdDepth) or
               (fwdDepth<v.fwdDepth and bwdDepth>v.bwdDepth)) then
          isOk = false
          break
        end
      end
      if isOk then
        shareIdx = idxMap
        vSave = tSize
        break
      end
    end
  else
    MapVShare[tShape] = {}
  end
  -- if we cannot recycle a variable, create a new index
  if not shareIdx then
    shareIdx = idx
    idx = idx + 1
  end
  if not MapVShare[tShape][shareIdx] then
    MapVShare[tShape][shareIdx] = {}
  end
  table.insert(MapVShare[tShape][shareIdx], {fwdDepth=fwdDepth, bwdDepth=bwdDepth})
  return idx, shareIdx, vSave
end

--[[ Enable memory optimization by marking tensors to share. Note that the modules must have been initialized
-- by calling forward() and backward() before calling this function and after calling the MemoryOptimizer constructor.

Returns:
  1. `sharedSize` - shared tensor size
  2. `totSize` - total tensor size
]]
function MemoryOptimizer:optimize()
  local totSize = 0
  local sharedSize = 0
  local verticalSizeSave = 0

  for _, desc in pairs(self.modelDesc) do
    for i = 1, #desc do
      local net = desc[i].net
      local base = desc[i].base
      local mempool = {}

      local depthsFwd, depthStorageFwd
      local depthsBwd, depthStorageBwd
      if net.fg then
        -- calculate depth of the nodes, and storages used in the graph
        -- it will be used to recycle vertically storages
        depthsFwd = {}
        depthStorageFwd = {}
        local roots = net.fg:roots()
        for j,_ in ipairs(roots) do
          calculateDepths(roots[j], 0, depthsFwd, depthStorageFwd)
        end
        depthsBwd = {}
        depthStorageBwd = {}
        roots = net.bg:roots()
        for j,_ in ipairs(roots) do
          calculateDepths(roots[j], 0, depthsBwd, depthStorageBwd)
        end
      end

      -- Some modules are using output when performing updateGradInput so we cannot share these.
      local protectedOutput = { desc[i].input }
      net:apply(function(m)
        if onmt.utils.Table.hasValue(protectOutput, torch.typename(m)) then
          table.insert(protectedOutput, m.output)
        end
        if onmt.utils.Table.hasValue(protectInput, torch.typename(m)) then
          table.insert(protectedOutput, m.input)
        end
      end)

      local globalIdx = 1
      local idx = 1

      local gradInputMap = {}
      local MapVShare = {}
      local outputMap = {}

      -- Go over the network to determine which tensors can be shared.
      net:apply(function(m)
        local giSize, giShape = getSize(m.gradInput, mempool)
        local oSize, oShape = getSize(m.output, mempool)
        totSize = totSize + giSize
        totSize = totSize + oSize
        local vSave, shareIdx
        if canShare(m.gradInput, net, desc[i].gradOutput) then
          sharedSize = sharedSize + giSize
          idx, shareIdx, vSave = getSharedTensor(idx, m.gradInput, giShape, giSize, depthStorageFwd, depthStorageBwd, MapVShare)
          verticalSizeSave = verticalSizeSave + vSave
          m.gradInputSharedIdx = shareIdx
          gradInputMap[globalIdx] = shareIdx
        end
        if canShare(m.output, net, protectedOutput) then
          sharedSize = sharedSize + oSize
          idx, shareIdx, vSave = getSharedTensor(idx, m.output, oShape, oSize, depthStorageFwd, depthStorageBwd, MapVShare)
          verticalSizeSave = verticalSizeSave + vSave
          m.outputSharedIdx = shareIdx
          outputMap[globalIdx] = shareIdx
        end

        -- Remove the wrapper around updateOutput to catch the module input.
        m.updateOutput = nil
        m.input = nil

        globalIdx = globalIdx + 1
      end)

      globalIdx = 1

      -- Mark shareable tensors in the base network.
      base:apply(function (m)
        if gradInputMap[globalIdx] then
          m.gradInputSharedIdx = gradInputMap[globalIdx]
        end
        if outputMap[globalIdx] then
          m.outputSharedIdx = outputMap[globalIdx]
        end
        globalIdx = globalIdx + 1
      end)

      -- Restore function on network backward/forward interception input.
      net.backward = nil
      net.forward = nil
    end
  end
  return sharedSize, verticalSizeSave, totSize
end

return MemoryOptimizer<|MERGE_RESOLUTION|>--- conflicted
+++ resolved
@@ -1,11 +1,4 @@
-<<<<<<< HEAD
---[[
-  MemoryOptimizer is a class used for optimizing memory usage.
-  The idea is that each module is using different tensors:
-    - params
-=======
 --[[ MemoryOptimizer is a class used for optimizing memory usage of a replicated network.
->>>>>>> 118e1e1f
 --]]
 local MemoryOptimizer = torch.class('MemoryOptimizer')
 
