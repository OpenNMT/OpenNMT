--- conflicted
+++ resolved
@@ -93,8 +93,6 @@
   end
 end
 
-<<<<<<< HEAD
-=======
 --[[ Check if idx is index for special label ]]
 function Dict:isSpecialIdx(idx)
   for _,v in ipairs(self.special) do
@@ -105,7 +103,6 @@
   return false
 end
 
->>>>>>> cac9e324
 --[[ Set the frequency of a vocab. ]]
 function Dict:setFrequency(label, frequency)
   local idx = self.labelToIdx[label]
@@ -156,16 +153,6 @@
   for i = 1, #self.special do
     local thevocab = self.idxToLabel[self.special[i]]
     local thefreq = self.frequencies[self.special[i]]
-<<<<<<< HEAD
-    if thevocab == onmt.Constants.UNK_WORD then
-      thefreq = sortedFreq:narrow(1, size+1, sortedFreq:size()[1]-size):sum()
-    end
-    newDict:addSpecial(thevocab, nil, thefreq)
-  end
-
-  for i = 1, size do
-    newDict:add(self.idxToLabel[idx[i]], nil, self.frequencies[idx[i]])
-=======
     newDict:addSpecial(thevocab, nil, thefreq)
   end
 
@@ -177,7 +164,6 @@
       count = count + 1
     end
     i = i + 1
->>>>>>> cac9e324
   end
 
   -- set UNK frequency
@@ -210,8 +196,10 @@
       break
     end
     newDict:add(self.idxToLabel[idx[i]], nil, sortedFreq[i])
-<<<<<<< HEAD
-  end
+  end
+
+  -- set UNK frequency
+  newDict:setFrequency(onmt.Constants.UNK_WORD, freq:sum()-torch.Tensor(newDict.frequencies):sum())
 
   return newDict
 end
@@ -229,29 +217,6 @@
     end
     newDict:add(token, i)
     newDict.frequencies[i] = frequency
-=======
->>>>>>> cac9e324
-  end
-
-  -- set UNK frequency
-  newDict:setFrequency(onmt.Constants.UNK_WORD, freq:sum()-torch.Tensor(newDict.frequencies):sum())
-
-  return newDict
-end
-
---[[ Add frequency to current dictionary from provided dictionary ]]
-function Dict:getFrequencies(dict)
-  local newDict = Dict.new()
-
-  for i = 1, dict:size() do
-    local token = dict.idxToLabel[i]
-    local idx = self.labelToIdx[token]
-    local frequency = 0
-    if idx then
-      frequency = self.frequencies[idx]
-    end
-    newDict:add(token, i)
-    newDict.frequencies[i] = frequency
   end
   -- set UNK frequency
   newDict:setFrequency(onmt.Constants.UNK_WORD,
