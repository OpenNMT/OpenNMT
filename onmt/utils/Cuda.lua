--- conflicted
+++ resolved
@@ -6,17 +6,11 @@
 }
 
 local cuda_options = {
-<<<<<<< HEAD
-  {'-gpuid',     0,   [[List of comma-separated GPU identifiers (1-indexed). CPU is used when set to 0.]],
-                                 {valid=onmt.ExtendedCmdLine.isUInt()}},
+  {'-gpuid',     '0',   [[List of comma-separated GPU identifiers (1-indexed). CPU is used when set to 0.]],
+                                 {valid=onmt.ExtendedCmdLine.listUInt}},
   {'-no_nccl', false, [[Disable usage of nccl in parallel mode.]]},
   {'-cudnn', '', [[Layers, comma-separated, for which you want to use optimized cudnn routines]],
                                  {enum={'', 'RNN', 'SoftMax', 'Sigmoid'}}}
-=======
-  {'-gpuid',     '0',   [[List of comma-separated GPU identifiers (1-indexed). CPU is used when set to 0.]],
-                                 {valid=onmt.ExtendedCmdLine.listUInt}},
-  {'-no_nccl', false, [[Disable usage of nccl in parallel mode.]]}
->>>>>>> abf9fcaa
 }
 
 function Cuda.declareOpts(cmd)
