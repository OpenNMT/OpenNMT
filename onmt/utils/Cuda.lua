--- conflicted
+++ resolved
@@ -1,11 +1,7 @@
 local Cuda = {
-<<<<<<< HEAD
-  activated = false,
-  fp16 = false
-=======
+  fp16 = false,
   gpuIds = {},
   activated = false
->>>>>>> 79ebd0b3
 }
 
 function Cuda.declareOpts(cmd)
@@ -24,23 +20,9 @@
   Cuda.activated = #Cuda.gpuIds > 0
 
   if Cuda.activated then
-<<<<<<< HEAD
-    Cuda.fp16 = opt.fp16
-    local _, err = pcall(function()
-      require('cutorch')
-      require('cunn')
-      if gpuIdx == nil then
-        -- allow memory access between devices
-        cutorch.getKernelPeerToPeerAccess(true)
-        if opt.seed then
-          cutorch.manualSeedAll(opt.seed)
-        end
-        cutorch.setDevice(opt.gpuid)
-      else
-        cutorch.setDevice(gpuIdx)
-=======
     require('cutorch')
     require('cunn')
+    Cuda.fp16 = opt.fp16
 
     if masterGPU == nil then
       masterGPU = 1
@@ -50,7 +32,6 @@
         assert(Cuda.gpuIds[i] <= cutorch.getDeviceCount(),
                'GPU ' .. Cuda.gpuIds[i] .. ' is requested but only '
                  .. cutorch.getDeviceCount() .. ' GPUs are available')
->>>>>>> 79ebd0b3
       end
 
       _G.logger:info('Using GPU(s): ' .. table.concat(Cuda.gpuIds, ', '))
