--- conflicted
+++ resolved
@@ -8,16 +8,13 @@
 local cuda_options = {
   {'-gpuid',     0,   [[List of comma-separated GPU identifiers (1-indexed). CPU is used when set to 0.]],
                                  {valid=onmt.ExtendedCmdLine.isUInt()}},
-  {'-no_nccl', false, [[Disable usage of nccl in parallel mode.]]}
+  {'-no_nccl', false, [[Disable usage of nccl in parallel mode.]]},
+  {'-cudnn', '', [[Layers, comma-separated, for which you want to use optimized cudnn routines]],
+                                 {enum={'', 'RNN', 'SoftMax', 'Sigmoid'}}}
 }
 
 function Cuda.declareOpts(cmd)
-<<<<<<< HEAD
   cmd:setCmdLineOptions(cuda_options)
-=======
-  cmd:option('-gpuid', '0', [[List of comma-separated GPU identifiers (1-indexed). CPU is used when set to 0.]])
-  cmd:option('-cudnn', '', [[Layers, comma-separated, for which you want to use optimized cudnn routines: RNN, SoftMax, Activation.]])
->>>>>>> 1c1f2117
 end
 
 function Cuda.init(opt, masterGPU)
