--- conflicted
+++ resolved
@@ -14,15 +14,6 @@
     end
     return v, vrep
   end
-<<<<<<< HEAD
-  if t:sub(1, string.len('｟')) == '｟' then
-    local p = t:find('｠')
-    assert(p, 'invalid placeholder tag: '..t)
-    local tcontent = t:sub(string.len('｟')+1, p-1)
-    local fields = onmt.utils.String.split(tcontent, '：')
-    local ph = '｟'..fields[1]..t:sub(p)
-    return ph, fields[2] or ph
-=======
 
   local phStart = t:find(separators.ph_marker_open)
 
@@ -44,7 +35,6 @@
     local placeholder = fields[1]
     local value = fields[2]
     return prefix .. placeholder .. suffix, value
->>>>>>> 2442f5be
   end
 end
 
