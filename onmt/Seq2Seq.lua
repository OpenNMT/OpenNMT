--[[ Sequence to sequence model with attention. ]]
local Seq2Seq, parent = torch.class('Seq2Seq', 'Model')

local options = {
  {
    '-enc_layers', 0,
    [[If > 0, number of layers of the encoder. This overrides the global `-layers` option.]],
    {
      valid = onmt.utils.ExtendedCmdLine.isUInt(),
      structural = 0
    }
  },
  {
    '-dec_layers', 0,
    [[If > 0, number of layers of the decoder. This overrides the global `-layers` option.]],
    {
      valid = onmt.utils.ExtendedCmdLine.isUInt(),
      structural = 0
    }
  },
  {
    '-word_vec_size', 0,
    [[Shared word embedding size. If set, this overrides `-src_word_vec_size` and `-tgt_word_vec_size`.]],
    {
      valid = onmt.utils.ExtendedCmdLine.isUInt(),
      structural = 0
    }
  },
  {
    '-src_word_vec_size', { 500 },
    [[List of source embedding sizes: `word[ feat1[ feat2[ ...] ] ]`.]],
    {
      structural = 0
    }
  },
  {
    '-tgt_word_vec_size', { 500 },
    [[List of target embedding sizes: `word[ feat1[ feat2[ ...] ] ]`.]],
    {
      structural = 0
    }
  },
  {
    '-pre_word_vecs_enc', '',
    [[Path to pretrained word embeddings on the encoder side serialized as a Torch tensor.]],
    {
      valid = onmt.utils.ExtendedCmdLine.fileNullOrExists,
      init_only = true
    }
  },
  {
    '-pre_word_vecs_dec', '',
    [[Path to pretrained word embeddings on the decoder side serialized as a Torch tensor.]],
    {
      valid = onmt.utils.ExtendedCmdLine.fileNullOrExists,
      init_only = true
    }
  },
  {
    '-fix_word_vecs_enc', false,
    [[Fix word embeddings on the encoder side.]],
    {
      structural = 1
    }
  },
  {
    '-fix_word_vecs_dec', false,
    [[Fix word embeddings on the decoder side.]],
    {
      structural = 1
    }
  },
  {
    '-feat_merge', 'concat',
    [[Merge action for the features embeddings.]],
    {
      enum = {'concat', 'sum'},
      structural = 0
    }
  },
  {
    '-feat_vec_exponent', 0.7,
    [[When features embedding sizes are not set and using `-feat_merge concat`, their dimension
      will be set to `N^feat_vec_exponent` where `N` is the number of values the feature takes.]],
    {
      structural = 0
    }
  },
  {
    '-feat_vec_size', 20,
    [[When features embedding sizes are not set and using `-feat_merge sum`,
      this is the common embedding size of the features]],
    {
      valid = onmt.utils.ExtendedCmdLine.isUInt(),
      structural = 0
    }
  }
}

function Seq2Seq.declareOpts(cmd)
  cmd:setCmdLineOptions(options, Seq2Seq.modelName())
  onmt.Encoder.declareOpts(cmd)
  onmt.Bridge.declareOpts(cmd)
  onmt.Decoder.declareOpts(cmd)
  onmt.Factory.declareOpts(cmd)
end

function Seq2Seq:__init(args, dicts)
  parent.__init(self, args)
  onmt.utils.Table.merge(self.args, onmt.utils.ExtendedCmdLine.getModuleOpts(args, options))
  self.args.uneven_batches = args.uneven_batches

<<<<<<< HEAD
  self.models.encoder = onmt.Factory.buildWordEncoder(args, dicts.src, verbose)
  self.models.decoder = onmt.Factory.buildWordDecoder(args, dicts.tgt, verbose)
  self.criterion = onmt.Factory.buildCriterion(args, dicts.tgt, verbose)
=======
  if not dicts.src then
    -- the input is already a vector
    args.dimInputSize = dicts.srcInputSize
  end

  local encArgs = onmt.utils.Tensor.deepClone(args)
  encArgs.layers = encArgs.enc_layers > 0 and encArgs.enc_layers or encArgs.layers
  self.models.encoder = onmt.Factory.buildWordEncoder(encArgs, dicts.src)

  local decArgs = onmt.utils.Tensor.deepClone(args)
  decArgs.layers = decArgs.dec_layers > 0 and decArgs.dec_layers or decArgs.layers
  self.models.decoder = onmt.Factory.buildWordDecoder(decArgs, dicts.tgt)

  self.models.bridge = onmt.Bridge(args.bridge,
                                   encArgs.rnn_size,
                                   self.models.encoder.args.numEffectiveLayers,
                                   decArgs.rnn_size,
                                   self.models.decoder.args.numEffectiveLayers)

  self.criterion = onmt.ParallelClassNLLCriterion(onmt.Factory.getOutputSizes(dicts.tgt))
>>>>>>> 2e9611e0
end

function Seq2Seq.load(args, models, dicts)
  local self = torch.factory('Seq2Seq')()

  parent.__init(self, args)
  onmt.utils.Table.merge(self.args, onmt.utils.ExtendedCmdLine.getModuleOpts(args, options))
  self.args.uneven_batches = args.uneven_batches

<<<<<<< HEAD
  self.models.encoder = onmt.Factory.loadEncoder(models.encoder, isReplica)
  self.models.decoder = onmt.Factory.loadDecoder(models.decoder, isReplica)
  self.criterion = onmt.Factory.buildCriterion(args, dicts.tgt)
=======
  self.models.encoder = onmt.Factory.loadEncoder(models.encoder)
  self.models.decoder = onmt.Factory.loadDecoder(models.decoder)
  self.models.bridge = onmt.Bridge.load(models.bridge)
  self.criterion = onmt.ParallelClassNLLCriterion(onmt.Factory.getOutputSizes(dicts.tgt))
>>>>>>> 2e9611e0

  return self
end

-- Returns model name.
function Seq2Seq.modelName()
  return 'Sequence to Sequence with Attention'
end

-- Returns expected dataMode.
function Seq2Seq.dataType()
  return 'bitext'
end

function Seq2Seq:returnIndividualLosses(enable)
  if not self.models.decoder.returnIndividualLosses then
    _G.logger:info('Current Seq2Seq model does not support training with sample_w_ppl option')
    return false
  else
    self.models.decoder:returnIndividualLosses(enable)
  end
  return true
end

function Seq2Seq:enableProfiling()
  _G.profiler.addHook(self.models.encoder, 'encoder')
  _G.profiler.addHook(self.models.decoder, 'decoder')
  _G.profiler.addHook(self.models.decoder.modules[2], 'generator')
  _G.profiler.addHook(self.criterion, 'criterion')
end

function Seq2Seq:getOutput(batch)
  return batch.targetOutput
end

function Seq2Seq:maskPadding(batch)
  self.models.encoder:maskPadding()
  if batch and batch.uneven then
    self.models.decoder:maskPadding(self.models.encoder:contextSize(batch.sourceSize, batch.sourceLength))
  else
    self.models.decoder:maskPadding()
  end
end

function Seq2Seq:forwardComputeLoss(batch)
  if self.args.uneven_batches then
    self:maskPadding(batch)
  end

  local encoderStates, context = self.models.encoder:forward(batch)
  local decoderInitStates = self.models.bridge:forward(encoderStates)
  return self.models.decoder:computeLoss(batch, decoderInitStates, context, self.criterion)
end

function Seq2Seq:trainNetwork(batch, dryRun)
  if self.args.uneven_batches then
    self:maskPadding(batch)
  end

  local encStates, context = self.models.encoder:forward(batch)
  local decInitStates = self.models.bridge:forward(encStates)
  local decOutputs = self.models.decoder:forward(batch, decInitStates, context)

  if dryRun then
    decOutputs = onmt.utils.Tensor.recursiveClone(decOutputs)
  end

  local decGradInputStates, gradContext, loss, indvLoss = self.models.decoder:backward(batch, decOutputs, self.criterion)
  local encGradOutputStates = self.models.bridge:backward(encStates, decGradInputStates)
  self.models.encoder:backward(batch, encGradOutputStates, gradContext)

  return loss, indvLoss
end

return Seq2Seq<|MERGE_RESOLUTION|>--- conflicted
+++ resolved
@@ -110,11 +110,6 @@
   onmt.utils.Table.merge(self.args, onmt.utils.ExtendedCmdLine.getModuleOpts(args, options))
   self.args.uneven_batches = args.uneven_batches
 
-<<<<<<< HEAD
-  self.models.encoder = onmt.Factory.buildWordEncoder(args, dicts.src, verbose)
-  self.models.decoder = onmt.Factory.buildWordDecoder(args, dicts.tgt, verbose)
-  self.criterion = onmt.Factory.buildCriterion(args, dicts.tgt, verbose)
-=======
   if not dicts.src then
     -- the input is already a vector
     args.dimInputSize = dicts.srcInputSize
@@ -134,8 +129,7 @@
                                    decArgs.rnn_size,
                                    self.models.decoder.args.numEffectiveLayers)
 
-  self.criterion = onmt.ParallelClassNLLCriterion(onmt.Factory.getOutputSizes(dicts.tgt))
->>>>>>> 2e9611e0
+  self.criterion = onmt.Factory.buildCriterion(args, dicts.tgt)
 end
 
 function Seq2Seq.load(args, models, dicts)
@@ -145,16 +139,10 @@
   onmt.utils.Table.merge(self.args, onmt.utils.ExtendedCmdLine.getModuleOpts(args, options))
   self.args.uneven_batches = args.uneven_batches
 
-<<<<<<< HEAD
-  self.models.encoder = onmt.Factory.loadEncoder(models.encoder, isReplica)
-  self.models.decoder = onmt.Factory.loadDecoder(models.decoder, isReplica)
-  self.criterion = onmt.Factory.buildCriterion(args, dicts.tgt)
-=======
   self.models.encoder = onmt.Factory.loadEncoder(models.encoder)
   self.models.decoder = onmt.Factory.loadDecoder(models.decoder)
   self.models.bridge = onmt.Bridge.load(models.bridge)
-  self.criterion = onmt.ParallelClassNLLCriterion(onmt.Factory.getOutputSizes(dicts.tgt))
->>>>>>> 2e9611e0
+  self.criterion = onmt.Factory.buildCriterion(args, dicts.tgt)
 
   return self
 end
