--- conflicted
+++ resolved
@@ -236,7 +236,6 @@
   end
 end
 
-<<<<<<< HEAD
 function Factory.buildAttention(args)
   if args.temporal_attention then
     _G.logger:info('   - Global Attention with Coverage')
@@ -245,14 +244,14 @@
     _G.logger:info('   - Global Attention')
     return onmt.GlobalAttention
   end
-=======
+end
+
 function Factory.loadGenerator(pretrained, clone)
   if clone then
     pretrained = onmt.utils.Tensor.deepClone(pretrained)
   end
 
   return pretrained
->>>>>>> 5a2b9d6f
 end
 
 return Factory