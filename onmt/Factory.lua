--- conflicted
+++ resolved
@@ -144,9 +144,8 @@
 end
 
 local function describeRNN(opt)
-  _G.logger:info('   - structure: cell = %s; layers = %d; rnn_size = %d; dropout = '
-                   .. opt.dropout .. ' (%s)',
-                 opt.rnn_type, opt.layers, opt.rnn_size, opt.dropout_type)
+  _G.logger:info('   - structure: cell = %s; layers = %d; rnn_size = %d; dropout = %0.2f (%s)',
+                 opt.rnn_type, opt.layers, opt.rnn_size, opt.dropout, opt.dropout_type)
 end
 
 function Factory.getOutputSizes(dicts)
@@ -161,12 +160,7 @@
 
   local function describeEncoder(name)
     _G.logger:info('   - type: %s', name)
-<<<<<<< HEAD
-    _G.logger:info('   - structure: cell = %s; layers = %d; rnn_size = %d; dropout = %0.2f',
-                   opt.rnn_type, opt.layers, opt.rnn_size, opt.dropout)
-=======
     describeRNN(opt)
->>>>>>> 15dae775
   end
 
   if opt.encoder_type == 'brnn' then
@@ -225,12 +219,7 @@
 end
 
 function Factory.buildDecoder(opt, inputNetwork, generator, attnModel)
-<<<<<<< HEAD
-  _G.logger:info('   - structure: cell = %s; layers = %d; rnn_size = %d; dropout = %0.2f',
-                 opt.rnn_type, opt.layers, opt.rnn_size, opt.dropout)
-=======
   describeRNN(opt)
->>>>>>> 15dae775
 
   return onmt.Decoder.new(opt, inputNetwork, generator, attnModel)
 end
