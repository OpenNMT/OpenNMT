--- conflicted
+++ resolved
@@ -26,12 +26,8 @@
     '-attention', 'global',
     [[Attention model.]],
     {
-<<<<<<< HEAD
-      enum = {'none', 'global', 'coverage'}
-=======
-      enum = {'none', 'global'},
-      structural = 0
->>>>>>> 30c58b4b
+      enum = {'none', 'global', 'coverage'},
+      structural = 0
     }
   }
 }
