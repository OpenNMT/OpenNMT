--- conflicted
+++ resolved
@@ -74,15 +74,11 @@
 end
 
 local function buildEncoder(opt, dicts)
-<<<<<<< HEAD
-  local inputNetwork, inputSize = buildInputNetwork(opt, dicts, opt.src_word_vec_size or opt.word_vec_size,
-=======
   if opt.brnn and opt.brnn_merge == 'concat' and opt.rnn_size % 2 ~= 0 then
     error('in concat mode, rnn_size must be divisible by 2')
   end
 
-  local inputNetwork, inputSize = buildInputNetwork(opt, dicts, opt.src_word_vec_size,
->>>>>>> 1c1f2117
+  local inputNetwork, inputSize = buildInputNetwork(opt, dicts, opt.src_word_vec_size or opt.word_vec_size,
                                                     opt.pre_word_vecs_enc, opt.fix_word_vecs_enc)
 
   -- if cudnn is enabled with RNN support
