--- conflicted
+++ resolved
@@ -66,15 +66,8 @@
   self.args.inputIndex = {}
   self.args.outputIndex = {}
 
-<<<<<<< HEAD
-  -- Input feeding means the decoder takes an extra
-  -- vector each time representing the attention at the
-  -- previous step.
-  self.args.inputFeed = inputFeed
+  self.args.inputFeed = (args.input_feed == 1)
   self.args.hasCoverage = attentionModel.hasCoverage
-=======
-  self.args.inputFeed = (args.input_feed == 1)
->>>>>>> 7f304c0c
 
   parent.__init(self, self:_buildModel(attentionModel))
 
