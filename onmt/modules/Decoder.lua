--- conflicted
+++ resolved
@@ -490,8 +490,7 @@
                                          { batch.size, self.args.rnnSize })
 
   local loss = 0
-<<<<<<< HEAD
-  self:forwardAndApply(batch, encoderStates, context, function (out, t)
+  self:forwardAndApply(batch, initialStates, context, function (out, t)
     local refOutput = batch:getTargetOutput(t)
     local prepOutputs = out
     -- sampling-based generator need outputs during training
@@ -503,12 +502,6 @@
     local pred = self.generator:forward(prepOutputs)
 
     loss = loss + criterion:forward(pred, refOutput)
-=======
-  self:forwardAndApply(batch, initialStates, context, function (out, t)
-    local pred = self.generator:forward(out)
-    local output = batch:getTargetOutput(t)
-    loss = loss + criterion:forward(pred, output)
->>>>>>> 2e9611e0
   end)
 
   return loss
