--[[ Default decoder generator. Given RNN state, produce categorical distribution for tokens and features

     Simply implements $$softmax(W h b)$$.
--]]
local Generator, parent = torch.class('onmt.Generator', 'onmt.Network')

-- for back compatibility - still declare FeaturesGenerator - but no need to define it
torch.class('onmt.FeaturesGenerator', 'onmt.Network')

<<<<<<< HEAD
function Generator:__init(opt, dicts, sizes)
  parent.__init(self)
  self:buildGenerator(opt, dicts, sizes)
end

--[[ Build or convert a generator - if convert is true, keep the current generator linear parameters.]]
function Generator:buildGenerator(opt, dicts, sizes, convert)
  local rnn_size = opt.rnn_size
  if convert then
    local prevgen = (self.needOutput and 'NCE') or 'NLL'
    local newgen = (opt.criterion == 'nce' and 'NCE') or 'NLL'
    if newgen == prevgen then
      return
    end
    _G.logger:info(' * Converting '..prevgen..' criterion into '..newgen)
    if not sizes then
      sizes = {}
      for i = 1, #self.net.modules do
        local m = self.net.modules[i]
        -- m is a Sequential - m.modules[1] is a selector, m.modules[2] is NCEModule or Linear
        table.insert(sizes, m.modules[2].weight:size(1))
        rnn_size = m.modules[2].weight:size(2)
      end
    end
  end

  local generator = nn.ConcatTable()

  local selectInput = nn.Identity()

  if opt.criterion == 'nce' then
    self.needOutput = true
    selectInput = nn.SelectTable(1)
  else
    self.needOutput = false
  end

  for i = 1, #sizes do
    local feat_generator
    local linmod
    if i == 1 and opt.criterion == 'nce' then
      assert(dicts.words.freqTensor, "missing frequencies in dictionary - use -keep_frequency in preprocess.lua")
      assert(onmt.NCEModule, "missing NCE module - install dpnn torch libraries")
      local selectInputOutput = nn.ConcatTable()
                          :add(nn.SelectTable(1)) -- first element is the input
                          :add(nn.Sequential():add(nn.SelectTable(2)):add(nn.SelectTable(i)))

      linmod = onmt.NCEModule(opt, rnn_size, sizes[i], dicts.words.freqTensor)

      feat_generator = nn.Sequential()
                    :add(selectInputOutput)
                    :add(linmod)

    else
      linmod = nn.Linear(rnn_size, sizes[i])
      feat_generator = nn.Sequential()
                    :add(selectInput)
                    :add(linmod)
                    :add(nn.LogSoftMax())
    end
    if convert then
      linmod.weight = self.net.modules[i].modules[2].weight
      linmod.bias = self.net.modules[i].modules[2].bias
    end
    generator:add(feat_generator)
  end
  self:set(generator)
end

--[[ Release Generator - ie. if NCE convert to Linear/Logsoftmax. ]]
function Generator:release()
  local opt = { criterion='nll' }
  self:buildGenerator(opt, nil, nil, true)
=======
function Generator:__init(opt, sizes)
  parent.__init(self)
  self:_buildGenerator(opt, sizes)
end

function Generator:_buildGenerator(opt, sizes)
  local generator = nn.ConcatTable()
  local rnn_size = opt.rnn_size

  for i = 1, #sizes do
    local feat_generator
    feat_generator = nn.Sequential()
                        :add(nn.Linear(rnn_size, sizes[i]))
                        :add(nn.LogSoftMax())
    generator:add(feat_generator)
  end

  self:set(generator)
end

--[[ Release Generator for inference only ]]
function Generator:release()
>>>>>>> e5d6db0b
end

function Generator:updateOutput(input)
  self.output = self.net:updateOutput(input)
  return self.output
end

function Generator:updateGradInput(input, gradOutput)
  self.gradInput = self.net:updateGradInput(input, gradOutput)
  return self.gradInput
end

function Generator:accGradParameters(input, gradOutput, scale)
  self.net:accGradParameters(input, gradOutput, scale)
end<|MERGE_RESOLUTION|>--- conflicted
+++ resolved
@@ -7,7 +7,6 @@
 -- for back compatibility - still declare FeaturesGenerator - but no need to define it
 torch.class('onmt.FeaturesGenerator', 'onmt.Network')
 
-<<<<<<< HEAD
 function Generator:__init(opt, dicts, sizes)
   parent.__init(self)
   self:buildGenerator(opt, dicts, sizes)
@@ -81,30 +80,6 @@
 function Generator:release()
   local opt = { criterion='nll' }
   self:buildGenerator(opt, nil, nil, true)
-=======
-function Generator:__init(opt, sizes)
-  parent.__init(self)
-  self:_buildGenerator(opt, sizes)
-end
-
-function Generator:_buildGenerator(opt, sizes)
-  local generator = nn.ConcatTable()
-  local rnn_size = opt.rnn_size
-
-  for i = 1, #sizes do
-    local feat_generator
-    feat_generator = nn.Sequential()
-                        :add(nn.Linear(rnn_size, sizes[i]))
-                        :add(nn.LogSoftMax())
-    generator:add(feat_generator)
-  end
-
-  self:set(generator)
-end
-
---[[ Release Generator for inference only ]]
-function Generator:release()
->>>>>>> e5d6db0b
 end
 
 function Generator:updateOutput(input)
