local Translator = torch.class('Translator')

local options = {
  {
    '-model', '',
    [[Path to the serialized model file.]],
    {
      valid = onmt.utils.ExtendedCmdLine.fileNullOrExists
    }
  },
  {
    '-lm_model', '',
    [[Path to serialized language model file.]],
    {
      valid = onmt.utils.ExtendedCmdLine.fileNullOrExists
    }
  },
  {
    '-lm_weight', 0.1,
    [[Relative weight of language model.]]
  },
  {
    '-beam_size', 5,
    [[Beam size.]],
    {
      valid = onmt.utils.ExtendedCmdLine.isInt(1)
    }
  },
  {
    '-max_sent_length', 250,
    [[Maximum output sentence length.]],
    {
      valid = onmt.utils.ExtendedCmdLine.isInt(1)
    }
  },
  {
    '-replace_unk', false,
    [[Replace the generated <unk> tokens with the source token that
      has the highest attention weight. If `-phrase_table` is provided,
      it will lookup the identified source token and give the corresponding
      target token. If it is not provided (or the identified source token
      does not exist in the table) then it will copy the source token]]},
  {
    '-replace_unk_tagged', false,
    [[The same as -replace_unk, but wrap the replaced token in ｟unk:xxxxx｠ if it is not found in the phrase table.]]},
  {
    '-lexical_constraints', false,
    [[Force the beam search to apply the translations from the phrase table.]]
  },
  {
    '-phrase_table', '',
    [[Path to source-target dictionary to replace `<unk>` tokens.]],
    {
      valid=onmt.utils.ExtendedCmdLine.fileNullOrExists
    }
  },
  {
    '-n_best', 1,
    [[If > 1, it will also output an n-best list of decoded sentences.]],
    {
      valid = onmt.utils.ExtendedCmdLine.isInt(1)
    }
  },
  {
    '-max_num_unks', math.huge,
    [[All sequences with more `<unk>`s than this will be ignored during beam search.]],
    {
      valid = onmt.utils.ExtendedCmdLine.isInt(1)
    }
  },
  {
    '-target_subdict', '',
    [[Path to target words dictionary corresponding to the source.]],
    {
      valid=onmt.utils.ExtendedCmdLine.fileNullOrExists
    }
  },
  {
    '-pre_filter_factor', 1,
    [[Optional, set this only if filter is being used. Before
      applying filters, hypotheses with top `beam_size * pre_filter_factor`
      scores will be considered. If the returned hypotheses voilate filters,
      then set this to a larger value to consider more.]],
    {
      valid = onmt.utils.ExtendedCmdLine.isInt(1)
    }
  },
  {
    '-length_norm', 0.0,
    [[Length normalization coefficient (alpha). If set to 0, no length normalization.]],
    {
      valid = onmt.utils.ExtendedCmdLine.isFloat(0),
    }
  },
  {
    '-coverage_norm', 0.0,
    [[Coverage normalization coefficient (beta).
      An extra coverage term multiplied by beta is added to hypotheses scores.
      If is set to 0, no coverage normalization.]],
    {
      valid = onmt.utils.ExtendedCmdLine.isFloat(0),
    }
  },
  {
    '-eos_norm', 0.0,
    [[End of sentence normalization coefficient (gamma). If set to 0, no EOS normalization.]],
    {
      valid = onmt.utils.ExtendedCmdLine.isFloat(0),
    }
  },
  {
    '-dump_input_encoding', false,
    [[Instead of generating target tokens conditional on
    the source tokens, we print the representation
    (encoding/embedding) of the input.]]
  },
  {
    '-save_beam_to', '',
    [[Path to a file where the beam search exploration will be saved in a JSON format.
      Requires the `dkjson` package.]]
  }
}

function Translator.declareOpts(cmd)
  cmd:setCmdLineOptions(options, 'Translator')
end


function Translator:__init(args, model, dicts)
  self.args = args

  if model then
    self.model = model
    self.dicts = dicts
  else
    _G.logger:info('Loading \'' .. self.args.model .. '\'...')
    local checkpoint = torch.load(self.args.model)

    self.dataType = checkpoint.options.data_type or 'bitext'
    self.modelType = checkpoint.options.model_type or 'seq2seq'
    _G.logger:info('Model %s trained on %s', self.modelType, self.dataType)

    onmt.utils.Error.assert(self.modelType == 'seq2seq', "Translator can only manage seq2seq models")

    self.model = onmt.Seq2Seq.load(args, checkpoint.models, checkpoint.dicts)
    self.dicts = checkpoint.dicts
  end

  self.model:evaluate()
  onmt.utils.Cuda.convert(self.model.models)

  -- TODO : extend phrase table to phrases with several words
  if self.args.phrase_table:len() > 0 then
    self.phraseTable = onmt.translate.PhraseTable.new(self.args.phrase_table)
  end

  if args.lm_model ~= '' then
    local tmodel = args.model
    args.model = args.lm_model
    self.lm = onmt.lm.LM.new(args)

    -- check that lm has the same dictionary than translation model
    onmt.utils.Error.assert(self.dicts.tgt.words == self.lm.dicts.src.words, "Language model dictionary does not match seq2seq target dictionary")
    onmt.utils.Error.assert(#self.dicts.tgt.features == #self.lm.dicts.src.features, "Language model should have same number of features than translation model")
    for i = 1 , #self.dicts.tgt.features do
      onmt.utils.Error.assert(self.dicts.tgt.features[i] == self.lm.dicts.src.features[i], "LM feature ["..i.."] does not match translation tgt feature")
    end

    args.model = tmodel
  end

  if self.args.target_subdict:len() > 0 then
    self.dicts.subdict = onmt.utils.SubDict.new(self.dicts.tgt.words, self.args.target_subdict)
    self.model:setGeneratorVocab(self.dicts.subdict.targetVocTensor)
    _G.logger:info('Using target vocabulary from %s (%d vocabs)', self.args.target_subdict, self.dicts.subdict.targetVocTensor:size(1))
  end

  if self.args.save_beam_to:len() > 0 then
    self.beamHistories = {}
  end
end

function Translator:srcFeat()
  return self.dataType == 'feattext'
end

function Translator:buildInput(tokens)
  local data = {}
  if self.dataType == 'feattext' then
    data.vectors = torch.Tensor(tokens)
  else
    local words, features = onmt.utils.Features.extract(tokens)

    data.words = words

    if #features > 0 then
      data.features = features
    end
  end

  return data
end

function Translator:buildInputGold(tokens)
  local data = {}

  local words, features = onmt.utils.Features.extract(tokens)

  data.words = words

  if #features > 0 then
    data.features = features
  end

  return data
end

function Translator:buildOutput(data)
  return table.concat(onmt.utils.Features.annotate(data.words, data.features), ' ')
end

function Translator:buildData(src, gold)
  local srcData = {}
  srcData.words = {}
  srcData.features = {}
  srcData.constraints = {}

  local goldData
  if gold then
    goldData = {}
    goldData.words = {}
    goldData.features = {}
  end

  local ignored = {}
  local indexMap = {}
  local index = 1

  for b = 1, #src do
<<<<<<< HEAD

    if src[b].words and #src[b].words == 0 then
=======
    if (src[b].words and #src[b].words == 0
        or src[b].vectors and src[b].vectors:dim() == 0) then
>>>>>>> 1f64569c
      table.insert(ignored, b)
    else
      indexMap[index] = b
      index = index + 1

      if self.dicts.src then
        table.insert(srcData.words,
                   self.dicts.src.words:convertToIdx(src[b].words, onmt.Constants.UNK_WORD))
        if #self.dicts.src.features > 0 then
          table.insert(srcData.features,
                       onmt.utils.Features.generateSource(self.dicts.src.features, src[b].features))
        end


	if self.phraseTable and self.args.lexical_constraints then
	  local c = {}
	  for _,w in pairs(src[b].words) do
	    if (self.phraseTable:contains(w)) then
	      -- TODO : deal with phrases and source words
	      table.insert(c, self.phraseTable:lookup(w))
	    end
	  end
	  table.insert(srcData.constraints, self.dicts.tgt.words:convertToIdx(c, onmt.Constants.UNK_WORD))
	end

      else
        table.insert(srcData.words,onmt.utils.Cuda.convert(src[b].vectors))
      end

      if gold then
        table.insert(goldData.words,
                     self.dicts.tgt.words:convertToIdx(gold[b].words,
                                                       onmt.Constants.UNK_WORD,
                                                       onmt.Constants.BOS_WORD,
                                                       onmt.Constants.EOS_WORD))

        if #self.dicts.tgt.features > 0 then
          table.insert(goldData.features,
                       onmt.utils.Features.generateTarget(self.dicts.tgt.features, gold[b].features))
        end
      end
    end
  end

  return onmt.data.Dataset.new(srcData, goldData), ignored, indexMap
end

function Translator:buildTargetWords(pred, src, attn)
  local tokens = self.dicts.tgt.words:convertToLabels(pred, onmt.Constants.EOS)

  if self.args.replace_unk or self.args.replace_unk_tagged then
    for i = 1, #tokens do
      if tokens[i] == onmt.Constants.UNK_WORD then
        local _, maxIndex = attn[i]:max(1)
        local source = src[maxIndex[1]]

        if self.phraseTable and self.phraseTable:contains(source) then
          tokens[i] = self.phraseTable:lookup(source)

        elseif self.args.replace_unk then
          tokens[i] = source

        elseif self.args.replace_unk_tagged then
          tokens[i] = '｟unk:' .. source .. '｠'
        end
      end
    end
  end

  return tokens
end

function Translator:buildTargetFeatures(predFeats)
  local numFeatures = #predFeats[1]

  if numFeatures == 0 then
    return {}
  end

  local feats = {}
  for _ = 1, numFeatures do
    table.insert(feats, {})
  end

  for i = 2, #predFeats do
    for j = 1, numFeatures do
      table.insert(feats[j], self.dicts.tgt.features[j]:lookup(predFeats[i][j]))
    end
  end

  return feats
end

function Translator:translateBatch(batch)
  local encStates, context = self.model.models.encoder:forward(batch)
  if self.args.dump_input_encoding then
    return encStates[#encStates]
  end

  -- if we have a language model - initialize lm state with BOS
  local lmStates, lmContext
  if self.lm then
    local bos_inputs = torch.IntTensor(batch.size):fill(onmt.Constants.BOS)
    if #self.lm.dicts.src.features > 0 then
      local inputs = { bos_inputs }
      if #self.lm.dicts.src.features > 1 then
        table.insert(inputs, {})
        for _ = 1, #self.lm.dicts.src.features do
          table.insert(inputs[2], bos_inputs)
        end
      else
        table.insert(inputs, bos_inputs)
      end
      bos_inputs = inputs
    end
    onmt.utils.Cuda.convert(bos_inputs)
    lmStates, lmContext = self.lm.model.models.encoder:forwardOne(bos_inputs, nil, true)
  end

  local decInitStates = self.model.models.bridge:forward(encStates)

  -- Compute gold score.
  local goldScore
  if batch.targetInput ~= nil then
    goldScore = self.model.models.decoder:computeScore(batch, decInitStates, context)
  end

  -- Specify how to go one step forward.
  local advancer = onmt.translate.DecoderAdvancer.new(self.model.models.decoder,
                                                      batch,
                                                      context,
                                                      self.args.max_sent_length,
                                                      self.args.max_num_unks,
                                                      decInitStates,
                                                      self.lm and self.lm.model.models,
                                                      lmStates, lmContext, self.args.lm_weight,
                                                      self.dicts,
                                                      self.args.length_norm,
                                                      self.args.coverage_norm,
                                                      self.args.eos_norm)

  -- Save memory by only keeping track of necessary elements in the states.
  -- Attentions are at index 4 in the states defined in onmt.translate.DecoderAdvancer.
  local attnIndex = 4

  -- Features are at index 5 in the states defined in onmt.translate.DecoderAdvancer.
  local featsIndex = 5

  advancer:setKeptStateIndexes({attnIndex, featsIndex})

  -- Conduct beam search.
  local beamSearcher = onmt.translate.BeamSearcher.new(advancer, self.args.save_beam_to:len() > 0)
  local results, histories = beamSearcher:search(self.args.beam_size,
                                                 self.args.n_best,
                                                 self.args.pre_filter_factor)

  local allHyp = {}
  local allFeats = {}
  local allAttn = {}
  local allScores = {}
  local allHistories = {}

  for b = 1, batch.size do
    local hypBatch = {}
    local featsBatch = {}
    local attnBatch = {}
    local scoresBatch = {}

    for n = 1, self.args.n_best do
      local result = results[b][n]
      local tokens = result.tokens
      local score = result.score
      local states = result.states
      local attn = states[attnIndex] or {}
      local feats = states[featsIndex] or {}

      -- Ignore generated </s>.
      table.remove(tokens)
      if #attn > 0 then
        table.remove(attn)

        -- Remove unnecessary values from the attention vectors.
        if batch.size > 1 then
          local size = batch.sourceSize[b]
          local length = batch.sourceLength
          for j = 1, #attn do
            if length == attn[j]:size(1) then
              attn[j] = attn[j]:narrow(1, length - size + 1, size)
            end
          end
        end
      end

      table.insert(hypBatch, tokens)
      if #feats > 0 then
        table.insert(featsBatch, feats)
      end
      table.insert(attnBatch, attn)
      table.insert(scoresBatch, score)
    end

    table.insert(allHyp, hypBatch)
    table.insert(allFeats, featsBatch)
    table.insert(allAttn, attnBatch)
    table.insert(allScores, scoresBatch)
    table.insert(allHistories, histories[b])
  end

  return allHyp, allFeats, allScores, allAttn, goldScore, allHistories
end

--[[ Save the aggreagated beam search histories in a JSON file.

See also https://github.com/OpenNMT/VisTools/blob/master/generate_beam_viz.py.

Parameters:

  * file - the file to save to.

]]
function Translator:saveBeamHistories(file)
  if not self.beamHistories or #self.beamHistories == 0 then
    return
  end

  local data = {}
  data.predicted_ids = {}
  data.beam_parent_ids = {}
  data.scores = {}

  for b = 1, #self.beamHistories do
    local history = self.beamHistories[b]
    local beamIds = {}
    local beamParents = {}
    local beamScores = {}

    for i = 1, #history.predictedIds do
      table.insert(beamIds,
                   self.dicts.tgt.words:convertToLabels(torch.totable(history.predictedIds[i])))
      table.insert(beamScores, torch.totable(history.scores[i]))
      table.insert(beamParents, torch.totable(history.parentBeams[i] - 1))
    end

    table.insert(data.predicted_ids, beamIds)
    table.insert(data.beam_parent_ids, beamParents)
    table.insert(data.scores, beamScores)
  end

  local output = onmt.utils.Error.assert(io.open(file, 'w'), "Cannot open file '"..file.."' for writing.")
  output:write(require('dkjson').encode(data))
  self.beamHistories = {}
end

--[[ Translate a batch of source sequences.

Parameters:

  * `src` - a batch of tables containing:
    - `words`: the table of source words
    - `features`: the table of feaures sequences (`src.features[i][j]` is the value of the ith feature of the jth token)
  * `gold` - gold data to compute confidence score (same format as `src`)

Returns:

  * `results` - a batch of tables containing:
    - `goldScore`: if `gold` was given, this is the confidence score
    - `preds`: an array of `args.n_best` tables containing:
      - `words`: the table of target words
      - `features`: the table of target features sequences
      - `attention`: the attention vectors of each target word over the source words
      - `score`: the confidence score of the prediction
]]
function Translator:translate(src, gold)
  local data, ignored, indexMap = self:buildData(src, gold)

  local results = {}

  if data:batchCount() > 0 then
    local batch = onmt.utils.Cuda.convert(data:getBatch())

    local encStates = {}
    local pred = {}
    local predFeats = {}
    local predScore = {}
    local attn = {}
    local goldScore = {}
    local beamHistories = {}
    if self.args.dump_input_encoding then
      encStates = self:translateBatch(batch)
    else
      pred, predFeats, predScore, attn, goldScore, beamHistories = self:translateBatch(batch)
    end

    if self.beamHistories then
      onmt.utils.Table.append(self.beamHistories, beamHistories)
    end

    for b = 1, batch.size do
      if self.args.dump_input_encoding then
        results[b] = encStates[b]
      else
        results[b] = {}

        results[b].preds = {}
        for n = 1, self.args.n_best do
          results[b].preds[n] = {}
          results[b].preds[n].words = self:buildTargetWords(pred[b][n], src[indexMap[b]].words, attn[b][n])
          results[b].preds[n].features = self:buildTargetFeatures(predFeats[b][n])
          results[b].preds[n].attention = attn[b][n]
          results[b].preds[n].score = predScore[b][n]
        end
      end

      if goldScore and next(goldScore) ~= nil then
        results[b].goldScore = goldScore[b]
      end
    end
  end

  for i = 1, #ignored do
    table.insert(results, ignored[i], {})
  end

  return results
end

return Translator<|MERGE_RESOLUTION|>--- conflicted
+++ resolved
@@ -237,13 +237,8 @@
   local index = 1
 
   for b = 1, #src do
-<<<<<<< HEAD
-
-    if src[b].words and #src[b].words == 0 then
-=======
     if (src[b].words and #src[b].words == 0
         or src[b].vectors and src[b].vectors:dim() == 0) then
->>>>>>> 1f64569c
       table.insert(ignored, b)
     else
       indexMap[index] = b
