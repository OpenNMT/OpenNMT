--- conflicted
+++ resolved
@@ -313,12 +313,6 @@
                                                       self.args.length_norm,
                                                       self.args.coverage_norm,
                                                       self.args.eos_norm,
-<<<<<<< HEAD
-                                                      function(sourceSize, sourceLength)
-                                                        return self.model.models.encoder:contextSize(sourceSize, sourceLength)
-                                                      end,
-=======
->>>>>>> 14d9b007
                                                       self.beam_accum)
 
   -- Save memory by only keeping track of necessary elements in the states.
