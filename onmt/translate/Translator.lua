local Translator = torch.class('Translator')

local options = {
<<<<<<< HEAD
  {'-model', '', [[Path to model .t7 file]], {valid=onmt.utils.ExtendedCmdLine.nonEmpty}},
  {'-beam_size', 5, [[Beam size]]},
  {'-batch_size', 30, [[Batch size]]},
  {'-max_sent_length', 250, [[Maximum output sentence length.]]},
  {'-replace_unk', false, [[Replace the generated UNK tokens with the source token that
                          had the highest attention weight. If phrase_table is provided,
                          it will lookup the identified source token and give the corresponding
                          target token. If it is not provided (or the identified source token
                          does not exist in the table) then it will copy the source token]]},
  {'-phrase_table', '', [[Path to source-target dictionary to replace UNK
                        tokens. See README.md for the format this file should be in]]},
  {'-n_best', 1, [[If > 1, it will also output an n_best list of decoded sentences]]},
  {'-max_num_unks', math.huge, [[All sequences with more unks than this will be ignored
                               during beam search]]},
  {'-pre_filter_factor', 1, [[Optional, set this only if filter is being used. Before
                            applying filters, hypotheses with top `beamSize * preFilterFactor`
                            scores will be considered. If the returned hypotheses voilate filters,
                            then set this to a larger value to consider more.]]},
  {'-dump_input_encoding', false, [[Instead of generating target tokens conditional on
                            the source tokens, we print the representation (encoding/embedding) of the input.]]}
=======
  {
    '-model', '',
    [[Path to the serialized model file.]],
    {
      valid = onmt.utils.ExtendedCmdLine.nonEmpty
    }
  },
  {
    '-beam_size', 5,
    [[Beam size.]]
  },
  {
    '-batch_size', 30,
    [[Batch size.]]
  },
  {
    '-max_sent_length', 250,
    [[Maximum output sentence length.]]
  },
  {
    '-replace_unk', false,
    [[Replace the generated <unk> tokens with the source token that
      has the highest attention weight. If phrase_table is provided,
      it will lookup the identified source token and give the corresponding
      target token. If it is not provided (or the identified source token
      does not exist in the table) then it will copy the source token]]},
  {
    '-phrase_table', '',
    [[Path to source-target dictionary to replace <unk> tokens.]]
  },
  {
    '-n_best', 1,
    [[If > 1, it will also output an n_best list of decoded sentences.]]
  },
  {
    '-max_num_unks', math.huge,
    [[All sequences with more <unk>s than this will be ignored during beam search.]]
  },
  {
    '-pre_filter_factor', 1,
    [[Optional, set this only if filter is being used. Before
      applying filters, hypotheses with top `beamSize * preFilterFactor`
      scores will be considered. If the returned hypotheses voilate filters,
      then set this to a larger value to consider more.]]},
  {
    '-length_norm', 0.0,
    [[Length normalization coefficient (alpha).
      Hypotheses scores are divided by (5+|Y|/5 + 1)^alpha, where |Y| is current target length.
      If set to 0, no length normalization.]]
  },
  {
    '-coverage_norm', 0.0,
    [[Coverage normalization coefficient (beta).
      An extra coverage term multiplied by beta is added to hypotheses scores.
      Coverage is expressed as a sum over all source words of
      a log of attention probabilities cumulated over target words.
      If is set to 0, no coverage normalization.]]
  },
  {
    '-eos_norm', 0.0,
    [[End of sentence normalization coefficient (gamma).
      The score for the EOS token is multiplied by (|X|/|Y|)*gamma,
      where |X| is source length and |Y| is current target length.
      If set to 0, no EOS normalization.]]
  }
>>>>>>> afb33150
}

function Translator.declareOpts(cmd)
  cmd:setCmdLineOptions(options, 'Translator')
end


function Translator:__init(args)
  self.opt = args

  _G.logger:info('Loading \'' .. self.opt.model .. '\'...')
  self.checkpoint = torch.load(self.opt.model)

  if self.checkpoint.options.model_type and self.checkpoint.options.model_type ~= 'seq2seq' then
    _G.logger:error('Translator can only process seq2seq models')
    os.exit(0)
  end

  self.models = {}
  self.models.encoder = onmt.Factory.loadEncoder(self.checkpoint.models.encoder)
  self.models.decoder = onmt.Factory.loadDecoder(self.checkpoint.models.decoder)

  self.models.encoder:evaluate()
  self.models.decoder:evaluate()

  onmt.utils.Cuda.convert(self.models.encoder)
  onmt.utils.Cuda.convert(self.models.decoder)

  self.dicts = self.checkpoint.dicts

  if self.opt.phrase_table:len() > 0 then
    self.phraseTable = onmt.translate.PhraseTable.new(self.opt.phrase_table)
  end
end

function Translator:buildInput(tokens)
  local words, features = onmt.utils.Features.extract(tokens)

  local data = {}
  data.words = words

  if #features > 0 then
    data.features = features
  end

  return data
end

function Translator:buildOutput(data)
  return table.concat(onmt.utils.Features.annotate(data.words, data.features), ' ')
end

function Translator:buildData(src, gold)
  local srcData = {}
  srcData.words = {}
  srcData.features = {}

  local goldData
  if gold then
    goldData = {}
    goldData.words = {}
    goldData.features = {}
  end

  local ignored = {}
  local indexMap = {}
  local index = 1

  for b = 1, #src do
    if #src[b].words == 0 then
      table.insert(ignored, b)
    else
      indexMap[index] = b
      index = index + 1

      table.insert(srcData.words,
                   self.dicts.src.words:convertToIdx(src[b].words, onmt.Constants.UNK_WORD))

      if #self.dicts.src.features > 0 then
        table.insert(srcData.features,
                     onmt.utils.Features.generateSource(self.dicts.src.features, src[b].features))
      end

      if gold then
        table.insert(goldData.words,
                     self.dicts.tgt.words:convertToIdx(gold[b].words,
                                                       onmt.Constants.UNK_WORD,
                                                       onmt.Constants.BOS_WORD,
                                                       onmt.Constants.EOS_WORD))

        if #self.dicts.tgt.features > 0 then
          table.insert(goldData.features,
                       onmt.utils.Features.generateTarget(self.dicts.tgt.features, gold[b].features))
        end
      end
    end
  end

  return onmt.data.Dataset.new(srcData, goldData), ignored, indexMap
end

function Translator:buildTargetWords(pred, src, attn)
  local tokens = self.dicts.tgt.words:convertToLabels(pred, onmt.Constants.EOS)

  if self.opt.replace_unk then
    for i = 1, #tokens do
      if tokens[i] == onmt.Constants.UNK_WORD then
        local _, maxIndex = attn[i]:max(1)
        local source = src[maxIndex[1]]

        if self.phraseTable and self.phraseTable:contains(source) then
          tokens[i] = self.phraseTable:lookup(source)
        else
          tokens[i] = source
        end
      end
    end
  end

  return tokens
end

function Translator:buildTargetFeatures(predFeats)
  local numFeatures = #predFeats[1]

  if numFeatures == 0 then
    return {}
  end

  local feats = {}
  for _ = 1, numFeatures do
    table.insert(feats, {})
  end

  for i = 2, #predFeats do
    for j = 1, numFeatures do
      table.insert(feats[j], self.dicts.tgt.features[j]:lookup(predFeats[i][j]))
    end
  end

  return feats
end

function Translator:translateBatch(batch)
  self.models.encoder:maskPadding()
  self.models.decoder:maskPadding()

  local encStates, context = self.models.encoder:forward(batch)
  if self.opt.dump_input_encoding then
    return encStates[#encStates]
  end
  -- Compute gold score.
  local goldScore
  if batch.targetInput ~= nil then
    if batch.uneven then
      self.models.decoder:maskPadding(batch.sourceSize, batch.sourceLength)
    end
    goldScore = self.models.decoder:computeScore(batch, encStates, context)
  end

  -- Specify how to go one step forward.
  local advancer = onmt.translate.DecoderAdvancer.new(self.models.decoder,
                                                      batch,
                                                      context,
                                                      self.opt.max_sent_length,
                                                      self.opt.max_num_unks,
                                                      encStates,
                                                      self.dicts,
                                                      self.opt.length_norm,
                                                      self.opt.coverage_norm,
                                                      self.opt.eos_norm)

  -- Save memory by only keeping track of necessary elements in the states.
  -- Attentions are at index 4 in the states defined in onmt.translate.DecoderAdvancer.
  local attnIndex = 4

  -- Features are at index 5 in the states defined in onmt.translate.DecoderAdvancer.
  local featsIndex = 5

  advancer:setKeptStateIndexes({attnIndex, featsIndex})

  -- Conduct beam search.
  local beamSearcher = onmt.translate.BeamSearcher.new(advancer)
  local results = beamSearcher:search(self.opt.beam_size, self.opt.n_best, self.opt.pre_filter_factor)

  local allHyp = {}
  local allFeats = {}
  local allAttn = {}
  local allScores = {}

  for b = 1, batch.size do
    local hypBatch = {}
    local featsBatch = {}
    local attnBatch = {}
    local scoresBatch = {}

    for n = 1, self.opt.n_best do
      local result = results[b][n]
      local tokens = result.tokens
      local score = result.score
      local states = result.states
      local attn = states[attnIndex] or {}
      local feats = states[featsIndex] or {}

      -- Ignore generated </s>.
      table.remove(tokens)
      if #attn > 0 then
        table.remove(attn)
      end

      -- Remove unnecessary values from the attention vectors.
      local size = batch.sourceSize[b]
      for j = 1, #attn do
        attn[j] = attn[j]:narrow(1, batch.sourceLength - size + 1, size)
      end

      table.insert(hypBatch, tokens)
      if #feats > 0 then
        table.insert(featsBatch, feats)
      end
      table.insert(attnBatch, attn)
      table.insert(scoresBatch, score)
    end

    table.insert(allHyp, hypBatch)
    table.insert(allFeats, featsBatch)
    table.insert(allAttn, attnBatch)
    table.insert(allScores, scoresBatch)
  end

  return allHyp, allFeats, allScores, allAttn, goldScore
end

--[[ Translate a batch of source sequences.

Parameters:

  * `src` - a batch of tables containing:
    - `words`: the table of source words
    - `features`: the table of feaures sequences (`src.features[i][j]` is the value of the ith feature of the jth token)
  * `gold` - gold data to compute confidence score (same format as `src`)

Returns:

  * `results` - a batch of tables containing:
    - `goldScore`: if `gold` was given, this is the confidence score
    - `preds`: an array of `opt.n_best` tables containing:
      - `words`: the table of target words
      - `features`: the table of target features sequences
      - `attention`: the attention vectors of each target word over the source words
      - `score`: the confidence score of the prediction
]]
function Translator:translate(src, gold)
  local data, ignored, indexMap = self:buildData(src, gold)

  local results = {}

  if data:batchCount() > 0 then
    local batch = data:getBatch()

    local encStates = {}
    local pred = {}
    local predFeats = {}
    local predScore = {}
    local attn = {}
    local goldScore = {}
    if self.opt.dump_input_encoding then
      encStates = self:translateBatch(batch)
    else
      pred, predFeats, predScore, attn, goldScore = self:translateBatch(batch)
    end

    for b = 1, batch.size do
      if self.opt.dump_input_encoding then
        results[b] = encStates[b]
        --print(results[b])
      else
        results[b] = {}

        results[b].preds = {}
        for n = 1, self.opt.n_best do
          results[b].preds[n] = {}
          results[b].preds[n].words = self:buildTargetWords(pred[b][n], src[indexMap[b]].words, attn[b][n])
          results[b].preds[n].features = self:buildTargetFeatures(predFeats[b][n])
          results[b].preds[n].attention = attn[b][n]
          results[b].preds[n].score = predScore[b][n]
        end
      end

      if next(goldScore) ~= nil then
        results[b].goldScore = goldScore[b]
      end
    end
  end

  for i = 1, #ignored do
    table.insert(results, ignored[i], {})
  end

  return results
end

return Translator<|MERGE_RESOLUTION|>--- conflicted
+++ resolved
@@ -1,28 +1,6 @@
 local Translator = torch.class('Translator')
 
 local options = {
-<<<<<<< HEAD
-  {'-model', '', [[Path to model .t7 file]], {valid=onmt.utils.ExtendedCmdLine.nonEmpty}},
-  {'-beam_size', 5, [[Beam size]]},
-  {'-batch_size', 30, [[Batch size]]},
-  {'-max_sent_length', 250, [[Maximum output sentence length.]]},
-  {'-replace_unk', false, [[Replace the generated UNK tokens with the source token that
-                          had the highest attention weight. If phrase_table is provided,
-                          it will lookup the identified source token and give the corresponding
-                          target token. If it is not provided (or the identified source token
-                          does not exist in the table) then it will copy the source token]]},
-  {'-phrase_table', '', [[Path to source-target dictionary to replace UNK
-                        tokens. See README.md for the format this file should be in]]},
-  {'-n_best', 1, [[If > 1, it will also output an n_best list of decoded sentences]]},
-  {'-max_num_unks', math.huge, [[All sequences with more unks than this will be ignored
-                               during beam search]]},
-  {'-pre_filter_factor', 1, [[Optional, set this only if filter is being used. Before
-                            applying filters, hypotheses with top `beamSize * preFilterFactor`
-                            scores will be considered. If the returned hypotheses voilate filters,
-                            then set this to a larger value to consider more.]]},
-  {'-dump_input_encoding', false, [[Instead of generating target tokens conditional on
-                            the source tokens, we print the representation (encoding/embedding) of the input.]]}
-=======
   {
     '-model', '',
     [[Path to the serialized model file.]],
@@ -87,8 +65,13 @@
       The score for the EOS token is multiplied by (|X|/|Y|)*gamma,
       where |X| is source length and |Y| is current target length.
       If set to 0, no EOS normalization.]]
-  }
->>>>>>> afb33150
+  },
+  {
+    'dump_input_encoding', false,
+    [[Instead of generating target tokens conditional on
+    the source tokens, we print the representation
+    (encoding/embedding) of the input.]]
+  }    
 }
 
 function Translator.declareOpts(cmd)
