local Translator = torch.class('Translator')

local options = {
  {
    '-model', '',
    [[Path to the serialized model file.]],
    {
      valid = onmt.utils.ExtendedCmdLine.nonEmpty
    }
  },
  {
    '-beam_size', 5,
    [[Beam size.]]
  },
  {
    '-batch_size', 30,
    [[Batch size.]]
  },
  {
    '-max_sent_length', 250,
    [[Maximum output sentence length.]]
  },
  {
    '-replace_unk', false,
    [[Replace the generated <unk> tokens with the source token that
      has the highest attention weight. If `-phrase_table` is provided,
      it will lookup the identified source token and give the corresponding
      target token. If it is not provided (or the identified source token
      does not exist in the table) then it will copy the source token]]},
  {
    '-phrase_table', '',
    [[Path to source-target dictionary to replace `<unk>` tokens.]]
  },
  {
    '-n_best', 1,
    [[If > 1, it will also output an n-best list of decoded sentences.]]
  },
  {
    '-max_num_unks', math.huge,
    [[All sequences with more `<unk>`s than this will be ignored during beam search.]]
  },
  {
    '-pre_filter_factor', 1,
    [[Optional, set this only if filter is being used. Before
      applying filters, hypotheses with top `beam_size * pre_filter_factor`
      scores will be considered. If the returned hypotheses voilate filters,
      then set this to a larger value to consider more.]]},
  {
    '-length_norm', 0.0,
    [[Length normalization coefficient (alpha). If set to 0, no length normalization.]]
  },
  {
    '-coverage_norm', 0.0,
    [[Coverage normalization coefficient (beta).
      An extra coverage term multiplied by beta is added to hypotheses scores.
      If is set to 0, no coverage normalization.]]
  },
  {
    '-eos_norm', 0.0,
    [[End of sentence normalization coefficient (gamma). If set to 0, no EOS normalization.]]
  },
  {
    '-dump_input_encoding', false,
    [[Instead of generating target tokens conditional on
    the source tokens, we print the representation
    (encoding/embedding) of the input.]]
  }
}

function Translator.declareOpts(cmd)
  cmd:setCmdLineOptions(options, 'Translator')
end


function Translator:__init(args)
  self.args = args

  _G.logger:info('Loading \'' .. self.args.model .. '\'...')
  self.checkpoint = torch.load(self.args.model)

  self.dataType = self.checkpoint.options.data_type or 'bitext'
  self.modelType = self.checkpoint.options.model_type or 'seq2seq'
  _G.logger:info('Model %s trained on %s', self.modelType, self.dataType)

  assert(self.modelType == 'seq2seq', "Translator can only manage seq2seq models")

  self.model = onmt.Seq2Seq.load(args, self.checkpoint.models, self.checkpoint.dicts)
  self.model:evaluate()

  onmt.utils.Cuda.convert(self.model.models)

  self.dicts = self.checkpoint.dicts

  if self.args.phrase_table:len() > 0 then
    self.phraseTable = onmt.translate.PhraseTable.new(self.args.phrase_table)
  end
end

function Translator:srcFeat()
  return self.dataType == 'feattext'
end

function Translator:buildInput(tokens)
  local data = {}
  if self.dataType == 'feattext' then
    data.vectors = torch.Tensor(tokens)
  else
    local words, features = onmt.utils.Features.extract(tokens)

    data.words = words

    if #features > 0 then
      data.features = features
    end
  end

  return data
end

function Translator:buildInputGold(tokens)
  local data = {}

  local words, features = onmt.utils.Features.extract(tokens)

  data.words = words

  if #features > 0 then
    data.features = features
  end

  return data
end

function Translator:buildOutput(data)
  return table.concat(onmt.utils.Features.annotate(data.words, data.features), ' ')
end

function Translator:buildData(src, gold)
  local srcData = {}
  srcData.words = {}
  srcData.features = {}

  local goldData
  if gold then
    goldData = {}
    goldData.words = {}
    goldData.features = {}
  end

  local ignored = {}
  local indexMap = {}
  local index = 1

  for b = 1, #src do
    if src[b].words and #src[b].words == 0 then
      table.insert(ignored, b)
    else
      indexMap[index] = b
      index = index + 1

      if self.dicts.src then
        table.insert(srcData.words,
                   self.dicts.src.words:convertToIdx(src[b].words, onmt.Constants.UNK_WORD))
        if #self.dicts.src.features > 0 then
          table.insert(srcData.features,
                       onmt.utils.Features.generateSource(self.dicts.src.features, src[b].features))
        end
      else
        table.insert(srcData.words,onmt.utils.Cuda.convert(src[b].vectors))
      end

      if gold then
        table.insert(goldData.words,
                     self.dicts.tgt.words:convertToIdx(gold[b].words,
                                                       onmt.Constants.UNK_WORD,
                                                       onmt.Constants.BOS_WORD,
                                                       onmt.Constants.EOS_WORD))

        if #self.dicts.tgt.features > 0 then
          table.insert(goldData.features,
                       onmt.utils.Features.generateTarget(self.dicts.tgt.features, gold[b].features))
        end
      end
    end
  end

  return onmt.data.Dataset.new(srcData, goldData), ignored, indexMap
end

function Translator:buildTargetWords(pred, src, attn)
  local tokens = self.dicts.tgt.words:convertToLabels(pred, onmt.Constants.EOS)

  if self.args.replace_unk then
    for i = 1, #tokens do
      if tokens[i] == onmt.Constants.UNK_WORD then
        local _, maxIndex = attn[i]:max(1)
        local source = src[maxIndex[1]]

        if self.phraseTable and self.phraseTable:contains(source) then
          tokens[i] = self.phraseTable:lookup(source)
        else
          tokens[i] = source
        end
      end
    end
  end

  return tokens
end

function Translator:buildTargetFeatures(predFeats)
  local numFeatures = #predFeats[1]

  if numFeatures == 0 then
    return {}
  end

  local feats = {}
  for _ = 1, numFeatures do
    table.insert(feats, {})
  end

  for i = 2, #predFeats do
    for j = 1, numFeatures do
      table.insert(feats[j], self.dicts.tgt.features[j]:lookup(predFeats[i][j]))
    end
  end

  return feats
end

function Translator:translateBatch(batch)
  self.model:maskPadding()

<<<<<<< HEAD
  local encStates, context = self.model.models.encoder:forward(batch)

=======
  local encStates, context = self.models.encoder:forward(batch)
  if self.opt.dump_input_encoding then
    return encStates[#encStates]
  end
>>>>>>> 35da9af5
  -- Compute gold score.
  local goldScore
  if batch.targetInput ~= nil then
    self.model:maskPadding(batch)
    goldScore = self.model.models.decoder:computeScore(batch, encStates, context)
  end

  -- Specify how to go one step forward.
  local advancer = onmt.translate.DecoderAdvancer.new(self.model.models.decoder,
                                                      batch,
                                                      context,
                                                      self.args.max_sent_length,
                                                      self.args.max_num_unks,
                                                      encStates,
                                                      self.dicts,
<<<<<<< HEAD
                                                      function(sourceSize, sourceLength)
                                                        return self.model.models.encoder:contextSize(sourceSize, sourceLength)
                                                      end)
=======
                                                      self.opt.length_norm,
                                                      self.opt.coverage_norm,
                                                      self.opt.eos_norm)
>>>>>>> 35da9af5

  -- Save memory by only keeping track of necessary elements in the states.
  -- Attentions are at index 4 in the states defined in onmt.translate.DecoderAdvancer.
  local attnIndex = 4

  -- Features are at index 5 in the states defined in onmt.translate.DecoderAdvancer.
  local featsIndex = 5

  advancer:setKeptStateIndexes({attnIndex, featsIndex})

  -- Conduct beam search.
  local beamSearcher = onmt.translate.BeamSearcher.new(advancer)
  local results = beamSearcher:search(self.args.beam_size, self.args.n_best, self.args.pre_filter_factor)

  local allHyp = {}
  local allFeats = {}
  local allAttn = {}
  local allScores = {}

  for b = 1, batch.size do
    local hypBatch = {}
    local featsBatch = {}
    local attnBatch = {}
    local scoresBatch = {}

    for n = 1, self.args.n_best do
      local result = results[b][n]
      local tokens = result.tokens
      local score = result.score
      local states = result.states
      local attn = states[attnIndex] or {}
      local feats = states[featsIndex] or {}

      -- Ignore generated </s>.
      table.remove(tokens)
      if #attn > 0 then
        table.remove(attn)
      end

      -- Remove unnecessary values from the attention vectors.
      if batch.size > 1 then
        local size = batch.sourceSize[b]
        local length = batch.sourceLength
        size, length = self.model.models.encoder:contextSize(size, length)
        for j = 1, #attn do
          attn[j] = attn[j]:narrow(1, length - size + 1, size)
        end
      end

      table.insert(hypBatch, tokens)
      if #feats > 0 then
        table.insert(featsBatch, feats)
      end
      table.insert(attnBatch, attn)
      table.insert(scoresBatch, score)
    end

    table.insert(allHyp, hypBatch)
    table.insert(allFeats, featsBatch)
    table.insert(allAttn, attnBatch)
    table.insert(allScores, scoresBatch)
  end

  return allHyp, allFeats, allScores, allAttn, goldScore
end

--[[ Translate a batch of source sequences.

Parameters:

  * `src` - a batch of tables containing:
    - `words`: the table of source words
    - `features`: the table of feaures sequences (`src.features[i][j]` is the value of the ith feature of the jth token)
  * `gold` - gold data to compute confidence score (same format as `src`)

Returns:

  * `results` - a batch of tables containing:
    - `goldScore`: if `gold` was given, this is the confidence score
    - `preds`: an array of `args.n_best` tables containing:
      - `words`: the table of target words
      - `features`: the table of target features sequences
      - `attention`: the attention vectors of each target word over the source words
      - `score`: the confidence score of the prediction
]]
function Translator:translate(src, gold)
  local data, ignored, indexMap = self:buildData(src, gold)

  local results = {}

  if data:batchCount() > 0 then
    local batch = onmt.utils.Cuda.convert(data:getBatch())

    local encStates = {}
    local pred = {}
    local predFeats = {}
    local predScore = {}
    local attn = {}
    local goldScore = {}
    if self.opt.dump_input_encoding then
      encStates = self:translateBatch(batch)
    else
      pred, predFeats, predScore, attn, goldScore = self:translateBatch(batch)
    end

    for b = 1, batch.size do
<<<<<<< HEAD
      results[b] = {}

      results[b].preds = {}
      for n = 1, self.args.n_best do
        results[b].preds[n] = {}
        results[b].preds[n].words = self:buildTargetWords(pred[b][n], src[indexMap[b]].words, attn[b][n])
        results[b].preds[n].features = self:buildTargetFeatures(predFeats[b][n])
        results[b].preds[n].attention = attn[b][n]
        results[b].preds[n].score = predScore[b][n]
=======
      if self.opt.dump_input_encoding then
        results[b] = encStates[b]
      else
        results[b] = {}

        results[b].preds = {}
        for n = 1, self.opt.n_best do
          results[b].preds[n] = {}
          results[b].preds[n].words = self:buildTargetWords(pred[b][n], src[indexMap[b]].words, attn[b][n])
          results[b].preds[n].features = self:buildTargetFeatures(predFeats[b][n])
          results[b].preds[n].attention = attn[b][n]
          results[b].preds[n].score = predScore[b][n]
        end
>>>>>>> 35da9af5
      end

      if goldScore and next(goldScore) ~= nil then
        results[b].goldScore = goldScore[b]
      end
    end
  end

  for i = 1, #ignored do
    table.insert(results, ignored[i], {})
  end

  return results
end

return Translator<|MERGE_RESOLUTION|>--- conflicted
+++ resolved
@@ -232,15 +232,11 @@
 function Translator:translateBatch(batch)
   self.model:maskPadding()
 
-<<<<<<< HEAD
-  local encStates, context = self.model.models.encoder:forward(batch)
-
-=======
-  local encStates, context = self.models.encoder:forward(batch)
+  local encStates, context = self.models.models.encoder:forward(batch)
   if self.opt.dump_input_encoding then
     return encStates[#encStates]
   end
->>>>>>> 35da9af5
+
   -- Compute gold score.
   local goldScore
   if batch.targetInput ~= nil then
@@ -256,15 +252,12 @@
                                                       self.args.max_num_unks,
                                                       encStates,
                                                       self.dicts,
-<<<<<<< HEAD
+                                                      self.opt.length_norm,
+                                                      self.opt.coverage_norm,
+                                                      self.opt.eos_norm,
                                                       function(sourceSize, sourceLength)
                                                         return self.model.models.encoder:contextSize(sourceSize, sourceLength)
                                                       end)
-=======
-                                                      self.opt.length_norm,
-                                                      self.opt.coverage_norm,
-                                                      self.opt.eos_norm)
->>>>>>> 35da9af5
 
   -- Save memory by only keeping track of necessary elements in the states.
   -- Attentions are at index 4 in the states defined in onmt.translate.DecoderAdvancer.
@@ -371,31 +364,19 @@
     end
 
     for b = 1, batch.size do
-<<<<<<< HEAD
-      results[b] = {}
-
-      results[b].preds = {}
-      for n = 1, self.args.n_best do
-        results[b].preds[n] = {}
-        results[b].preds[n].words = self:buildTargetWords(pred[b][n], src[indexMap[b]].words, attn[b][n])
-        results[b].preds[n].features = self:buildTargetFeatures(predFeats[b][n])
-        results[b].preds[n].attention = attn[b][n]
-        results[b].preds[n].score = predScore[b][n]
-=======
       if self.opt.dump_input_encoding then
         results[b] = encStates[b]
       else
         results[b] = {}
 
         results[b].preds = {}
-        for n = 1, self.opt.n_best do
+        for n = 1, self.args.n_best do
           results[b].preds[n] = {}
           results[b].preds[n].words = self:buildTargetWords(pred[b][n], src[indexMap[b]].words, attn[b][n])
           results[b].preds[n].features = self:buildTargetFeatures(predFeats[b][n])
           results[b].preds[n].attention = attn[b][n]
           results[b].preds[n].score = predScore[b][n]
         end
->>>>>>> 35da9af5
       end
 
       if goldScore and next(goldScore) ~= nil then
