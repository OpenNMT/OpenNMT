--[[ DecoderAdvancer is an implementation of the interface Advancer for
  specifyinghow to advance one step in decoder.
--]]
local DecoderAdvancer = torch.class('DecoderAdvancer', 'Advancer')

--[[ Constructor.

Parameters:

  * `decoder` - an `onmt.Decoder` object.
  * `batch` - an `onmt.data.Batch` object.
  * `context` - encoder output (batch x n x rnnSize).
  * `max_sent_length` - optional, maximum output sentence length.
  * `max_num_unks` - optional, maximum number of UNKs.
  * `decStates` - optional, initial decoder states.
  * `dicts` - optional, dictionary for additional features.
  * `length_norm`, `coverage_norm`, `eos_norm` - optional, coverage, norm and length parameters
<<<<<<< HEAD
  * `updateSeqLengthFunc` - optional, sequence length adaptation function after encoder
  * `beam_accum` - optional, structure keeping full history on beam search for debug purpose

--]]
function DecoderAdvancer:__init(decoder, batch, context, max_sent_length, max_num_unks, decStates, dicts,
                                length_norm, coverage_norm, eos_norm,
                                updateSeqLengthFunc,
                                beam_accum)
=======
  * `beam_accum` - optional, structure keeping full history on beam search for debug purpose

--]]
function DecoderAdvancer:__init(decoder, batch, context, max_sent_length, max_num_unks, decStates, dicts, length_norm, coverage_norm, eos_norm, beam_accum)
>>>>>>> 14d9b007
  self.decoder = decoder
  self.batch = batch
  self.context = context
  self.max_sent_length = max_sent_length or math.huge
  self.max_num_unks = max_num_unks or math.huge
  self.length_norm = length_norm or 0.0
  self.coverage_norm = coverage_norm or 0.0
  self.eos_norm = eos_norm or 0.0
  self.decStates = decStates or onmt.utils.Tensor.initTensorTable(
    decoder.args.numEffectiveLayers,
    onmt.utils.Cuda.convert(torch.Tensor()),
    { self.batch.size, decoder.args.rnnSize })
  self.dicts = dicts
<<<<<<< HEAD
  self.updateSeqLengthFunc = updateSeqLengthFunc
=======
>>>>>>> 14d9b007
  self.beam_accum = beam_accum
end

--[[Returns an initial beam.

Returns:

  * `beam` - an `onmt.translate.Beam` object.

--]]
function DecoderAdvancer:initBeam()
  local tokens = onmt.utils.Cuda.convert(torch.IntTensor(self.batch.size)):fill(onmt.Constants.BOS)
  local features = {}
  if self.dicts then
    for j = 1, #self.dicts.tgt.features do
      features[j] = onmt.utils.Cuda.convert(torch.IntTensor(self.batch.size):fill(onmt.Constants.EOS))
    end
  end
  local sourceSizes = onmt.utils.Cuda.convert(self.batch.sourceSize)
  local attnProba = torch.FloatTensor(self.batch.size, self.context:size(2))
    :fill(0.0001)
    :typeAs(self.context)
  -- Assign maximum attention proba on padding for it to not interfer during coverage normalization.
  for i = 1, self.batch.size do
    local sourceSize = sourceSizes[i]
    if self.batch.sourceLength ~= self.context:size(2) then
      sourceSize = math.ceil(sourceSize / (self.batch.sourceLength / self.context:size(2)))
    end
    local padSize = self.context:size(2) - sourceSize
    if padSize ~= 0 then
      attnProba[{i, {1, padSize}}] = 1.0
    end
  end

  -- Define state to be { decoder states, decoder output, context,
  -- attentions, features, sourceSizes, step, cumulated attention probablities }.
  local state = { self.decStates, nil, self.context, nil, features, sourceSizes, 1, attnProba }
  local params = {}
  params.length_norm = self.length_norm
  params.coverage_norm = self.coverage_norm
  params.eos_norm = self.eos_norm
  if self.beam_accum then
    self.beam_accum_idx_base = #self.beam_accum.predicted_ids
    for _ = 1, self.batch.size do
      table.insert(self.beam_accum.predicted_ids,{})
      table.insert(self.beam_accum.beam_parent_ids,{})
      table.insert(self.beam_accum.scores,{})
      table.insert(self.beam_accum.log_probs,{})
    end
  end
  return onmt.translate.Beam.new(tokens, state, params)
end

--[[Updates beam states given new tokens.

Parameters:

  * `beam` - beam with updated token list.

]]
function DecoderAdvancer:update(beam)
  local state = beam:getState()
  local decStates, decOut, context, _, features, sourceSizes, t, cumAttnProba
    = table.unpack(state, 1, 8)
  local tokens = beam:getTokens()
  local token = tokens[#tokens]
  local inputs
  if #features == 0 then
    inputs = token
  elseif #features == 1 then
    inputs = { token, features[1] }
  else
    inputs = { token }
    table.insert(inputs, features)
  end

  decOut, decStates = self.decoder:forwardOne(inputs,
                                              decStates,
                                              context,
                                              decOut,
                                              nil,
                                              sourceSizes,
                                              self.batch.sourceLength)
  t = t + 1

  local softmaxOut

  if self.decoder.softmaxAttn then
    softmaxOut = self.decoder.softmaxAttn.output
    cumAttnProba = cumAttnProba:add(softmaxOut)
  end

  local nextState = {decStates, decOut, context, softmaxOut, nil, sourceSizes, t, cumAttnProba}
  beam:setState(nextState)
end

--[[Expand function. Expands beam by all possible tokens and returns the
  scores.

Parameters:

  * `beam` - an `onmt.translate.Beam` object.

Returns:

  * `scores` - a 2D tensor of size `(batchSize * beamSize, numTokens)`.

]]
function DecoderAdvancer:expand(beam)
  local state = beam:getState()
  local decOut = state[2]
  local out = self.decoder.generator:forward(decOut)
  local features = {}
  for j = 2, #out do
    local _, best = out[j]:max(2)
    features[j - 1] = best:view(-1)
  end
  state[5] = features
  local scores = out[1]
  return scores
end

--[[Checks which hypotheses in the beam are already finished. A hypothesis is
  complete if i) an onmt.Constants.EOS is encountered, or ii) the length of the
  sequence is greater than or equal to `max_sent_length`.

Parameters:

  * `beam` - an `onmt.translate.Beam` object.

Returns: a binary flat tensor of size `(batchSize * beamSize)`, indicating
  which hypotheses are finished.

]]
function DecoderAdvancer:isComplete(beam)
  local tokens = beam:getTokens()
  local seqLength = #tokens - 1
  local complete = tokens[#tokens]:eq(onmt.Constants.EOS)
  if seqLength > self.max_sent_length then
    complete:fill(1)
  end
  return complete
end

--[[Checks which hypotheses in the beam shall be pruned. We disallow empty
 predictions, as well as predictions with more UNKs than `max_num_unks`.

Parameters:

  * `beam` - an `onmt.translate.Beam` object.

Returns: a binary flat tensor of size `(batchSize * beamSize)`, indicating
  which beams shall be pruned.

]]
function DecoderAdvancer:filter(beam)
  local tokens = beam:getTokens()
  local numUnks = onmt.utils.Cuda.convert(torch.zeros(tokens[1]:size(1)))
  for t = 1, #tokens do
    local token = tokens[t]
    numUnks:add(onmt.utils.Cuda.convert(token:eq(onmt.Constants.UNK):double()))
  end

  -- Disallow too many UNKs
  local pruned = numUnks:gt(self.max_num_unks)

  -- Disallow empty hypotheses
  if #tokens == 2 then
    pruned:add(tokens[2]:eq(onmt.Constants.EOS))
  end
  return pruned:ge(1)
end

return DecoderAdvancer<|MERGE_RESOLUTION|>--- conflicted
+++ resolved
@@ -15,21 +15,12 @@
   * `decStates` - optional, initial decoder states.
   * `dicts` - optional, dictionary for additional features.
   * `length_norm`, `coverage_norm`, `eos_norm` - optional, coverage, norm and length parameters
-<<<<<<< HEAD
-  * `updateSeqLengthFunc` - optional, sequence length adaptation function after encoder
   * `beam_accum` - optional, structure keeping full history on beam search for debug purpose
 
 --]]
 function DecoderAdvancer:__init(decoder, batch, context, max_sent_length, max_num_unks, decStates, dicts,
                                 length_norm, coverage_norm, eos_norm,
-                                updateSeqLengthFunc,
                                 beam_accum)
-=======
-  * `beam_accum` - optional, structure keeping full history on beam search for debug purpose
-
---]]
-function DecoderAdvancer:__init(decoder, batch, context, max_sent_length, max_num_unks, decStates, dicts, length_norm, coverage_norm, eos_norm, beam_accum)
->>>>>>> 14d9b007
   self.decoder = decoder
   self.batch = batch
   self.context = context
@@ -43,10 +34,6 @@
     onmt.utils.Cuda.convert(torch.Tensor()),
     { self.batch.size, decoder.args.rnnSize })
   self.dicts = dicts
-<<<<<<< HEAD
-  self.updateSeqLengthFunc = updateSeqLengthFunc
-=======
->>>>>>> 14d9b007
   self.beam_accum = beam_accum
 end
 
