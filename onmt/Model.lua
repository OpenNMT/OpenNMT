--- conflicted
+++ resolved
@@ -4,13 +4,9 @@
 local options = {
   {'-model_type', 'seq2seq',  [[Type of the model to train.
                               This option impacts all options choices]],
-<<<<<<< HEAD
                      {enum={'lm','seq2seq', 'seqtagger'}}},
   {'-param_init', 0.1, [[Parameters are initialized over uniform distribution with support (-param_init, param_init)]],
                        {valid=function(v) return v >= 0 and v <= 1 end}}
-=======
-                     {enum={'lm','seq2seq'}}}
->>>>>>> 5a3b2863
 }
 
 function Model.declareOpts(cmd)
