--[[ Language Model. ]]
local LanguageModel, parent = torch.class('LanguageModel', 'Model')

local options = {
  {
    '-word_vec_size', { 500 },
    [[List of embedding sizes: `word[ feat1[ feat2[ ...] ] ]`.]],
    {
      structural = 0
    }
  },
  {
    '-pre_word_vecs_enc', '',
    [[Path to pretrained word embeddings on the encoder side serialized as a Torch tensor.]],
    {
      valid = onmt.utils.ExtendedCmdLine.fileNullOrExists,
      init_only = true
    }
  },
  {
    '-fix_word_vecs_enc', false,
    [[Fix word embeddings on the encoder side.]],
    {
      enum = { false, true, 'pretrained' },
      structural = 1
    }
  },
  {
    '-feat_merge', 'concat',
    [[Merge action for the features embeddings.]],
    {
      enum = {'concat', 'sum'},
      structural = 0
    }
  },
  {
    '-feat_vec_exponent', 0.7,
    [[When features embedding sizes are not set and using `-feat_merge concat`, their dimension
      will be set to `N^feat_vec_exponent` where `N` is the number of values the feature takes.]],
    {
      structural = 0
    }
  },
  {
    '-feat_vec_size', 20,
    [[When features embedding sizes are not set and using `-feat_merge sum`,
      this is the common embedding size of the features]],
    {
      valid = onmt.utils.ExtendedCmdLine.isUInt(),
      structural = 0
    }
  }
}

function LanguageModel.declareOpts(cmd)
  cmd:setCmdLineOptions(options, 'Language Model')
  onmt.Encoder.declareOpts(cmd)
  onmt.Factory.declareOpts(cmd)
end

function LanguageModel:__init(args, dicts)
  parent.__init(self, args)
  onmt.utils.Table.merge(self.args, onmt.utils.ExtendedCmdLine.getModuleOpts(args, options))

  self.models.encoder = onmt.Factory.buildWordEncoder(args, dicts.src)
  self.models.generator = onmt.Factory.buildGenerator(args, dicts.src)

  self.criterion = onmt.ParallelClassNLLCriterion(onmt.Factory.getOutputSizes(dicts.src))
<<<<<<< HEAD
  self.srcVocSize = dicts.src.words:size(1)

  self.eosProto = {}
  for _ = 1, #dicts.src.features + 1 do
    table.insert(self.eosProto, torch.LongTensor())
  end

=======
>>>>>>> 6ac59f60
end

function LanguageModel.load(args, models, dicts)
  local self = torch.factory('LanguageModel')()

  parent.__init(self, args)
  onmt.utils.Table.merge(self.args, onmt.utils.ExtendedCmdLine.getModuleOpts(args, options))

  self.models.encoder = onmt.Factory.loadEncoder(models.encoder)
  self.models.generator = onmt.Generator.load(models.generator)
  self.criterion = onmt.ParallelClassNLLCriterion(onmt.Factory.getOutputSizes(dicts.src))
  self.srcVocSize = dicts.src.words:size(1)

  self.eosProto = {}
  for _ = 1, #dicts.src.features + 1 do
    table.insert(self.eosProto, torch.LongTensor())
  end

  return self
end

-- Returns model name.
function LanguageModel.modelName()
  return 'Language'
end

-- Returns expected default datatype or if passed a parameter, returns if it is supported
function LanguageModel.dataType(datatype)
  if not datatype then
    return 'monotext'
  else
    return datatype == 'monotext'
  end
end

function LanguageModel:setGeneratorVoc(t)
  self.models.generator:setGeneratorVoc(t)
  self.criterion.mainCriterion.weights:resize(t:size(1))
end

function LanguageModel:unsetGeneratorVoc()
  self.models.generator:setGeneratorVoc()
  self.criterion.mainCriterion.weights:resize(self.srcVocSize)
end

function LanguageModel:enableProfiling()
  _G.profiler.addHook(self.models.encoder, 'encoder')
  _G.profiler.addHook(self.models.generator, 'generator')
  _G.profiler.addHook(self.criterion, 'criterion')
end

function LanguageModel:getOutput(batch)
  return batch.sourceInput
end

function LanguageModel:forwardComputeLoss(batch, indvLoss)
  local _, context = self.models.encoder:forward(batch)

  local loss = 0

  local indvAvgLoss = torch.zeros(batch.size)

  for t = 1, batch.sourceLength-1 do
    local genOutputs = self.models.generator:forward(context:select(2, t))

    -- LanguageModel is supposed to predict the following word.
    local output
    if t ~= batch.sourceLength then
      output = batch:getSourceInput(t + 1)
    end

    -- Same format with and without features.
    if torch.type(output) ~= 'table' then output = { output } end

    if indvLoss then
      for i = 1, batch.size do
        local tmpPred = {}
        local tmpOutput = {}
        for j = 1, #genOutputs do
          table.insert(tmpPred, genOutputs[j][{{i}, {}}])
          table.insert(tmpOutput, output[j][{{i}}])
        end
        local tmpLoss = self.criterion:forward(tmpPred, tmpOutput)
        indvAvgLoss[i] = indvAvgLoss[i] + tmpLoss
        loss = loss + tmpLoss
      end
    else
      loss = loss + self.criterion:forward(genOutputs, output)
    end
  end

  if indvLoss then
    indvAvgLoss = torch.cdiv(indvAvgLoss, batch.sourceSize:double())
  end

  return loss, indvAvgLoss
end

function LanguageModel:trainNetwork(batch)
  local loss = 0

  local _, context = self.models.encoder:forward(batch)

  local gradContexts = context:clone():zero()

  -- For each word of the sentence, generate target.
  for t = 1, batch.sourceLength-1 do
    local genOutputs = self.models.generator:forward(context:select(2, t))

    -- LanguageModel is supposed to predict following word.
    local output
    if t ~= batch.sourceLength then
      output = batch:getSourceInput(t + 1)
    end

    -- Same format with and without features.
    if torch.type(output) ~= 'table' then output = { output } end

    loss = loss + self.criterion:forward(genOutputs, output)

    local genGradOutput = self.criterion:backward(genOutputs, output)
    for j = 1, #genGradOutput do
      genGradOutput[j]:div(batch.totalSize)
    end

    gradContexts[{{}, t}]:copy(self.models.generator:backward(context:select(2, t), genGradOutput))
  end

  self.models.encoder:backward(batch, nil, gradContexts)

  return loss
end

return LanguageModel<|MERGE_RESOLUTION|>--- conflicted
+++ resolved
@@ -66,16 +66,8 @@
   self.models.generator = onmt.Factory.buildGenerator(args, dicts.src)
 
   self.criterion = onmt.ParallelClassNLLCriterion(onmt.Factory.getOutputSizes(dicts.src))
-<<<<<<< HEAD
   self.srcVocSize = dicts.src.words:size(1)
 
-  self.eosProto = {}
-  for _ = 1, #dicts.src.features + 1 do
-    table.insert(self.eosProto, torch.LongTensor())
-  end
-
-=======
->>>>>>> 6ac59f60
 end
 
 function LanguageModel.load(args, models, dicts)
@@ -88,11 +80,6 @@
   self.models.generator = onmt.Generator.load(models.generator)
   self.criterion = onmt.ParallelClassNLLCriterion(onmt.Factory.getOutputSizes(dicts.src))
   self.srcVocSize = dicts.src.words:size(1)
-
-  self.eosProto = {}
-  for _ = 1, #dicts.src.features + 1 do
-    table.insert(self.eosProto, torch.LongTensor())
-  end
 
   return self
 end
