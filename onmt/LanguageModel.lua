--[[ Language Model. ]]
local LanguageModel, parent = torch.class('LanguageModel', 'Model')

local LanguageModel_options = {
  {'-layers', 2, [[Number of layers in the RNN encoder/decoder]]},
  {'-rnn_size', 500, [[Size of RNN hidden states]]},
  {'-rnn_type', 'LSTM', [[Type of RNN cell: LSTM, GRU]]},
  {'-word_vec_size', '500', [[Comma-separated list of embedding sizes: word[,feat1,feat2,...].]]},
  {'-feat_merge', 'concat', [[Merge action for the features embeddings.]],
                     {enum={'concat','sum'}}},
  {'-feat_vec_exponent', 0.7, [[When using concatenation, if the feature takes N values
                                        then the embedding dimension will be set to N^exponent]]},
  {'-feat_vec_size', 20, [[When using sum, the common embedding size of the features]]},
  {'-residual', false, [[Add residual connections between RNN layers.]]},
  {'-brnn', false, [[Use a bidirectional encoder]]},
  {'-brnn_merge', 'sum', [[Merge action for the bidirectional hidden states.]],
                     {enum={'concat','sum'}}},
  {'-pre_word_vecs_enc', '', [[If a valid path is specified, then this will load
                                     pretrained word embeddings on the encoder side.
                                     See README for specific formatting instructions.]],
                         {valid=onmt.utils.ExtendedCmdLine.fileNullOrExists}},
  {'-fix_word_vecs_enc', false, [[Fix word embeddings on the encoder side]]},
  {'-dropout', 0.3, [[Dropout probability. Dropout is applied between vertical LSTM stacks.]]}
}

function LanguageModel.declareOpts(cmd)
  cmd:setCmdLineOptions(LanguageModel_options, "Language Model")
end

function LanguageModel:__init(args, dicts)
  parent.__init(self, args)
  onmt.utils.Table.merge(self.args, onmt.utils.ExtendedCmdLine.getModuleOpts(args, LanguageModel_options))

<<<<<<< HEAD
  -- Encoder word_vec_size is in src_word_vec_size.
  self.args.src_word_vec_size = args.word_vec_size
  self.args.word_vec_size = 0
  self.args.profiler = args.profiler

=======
>>>>>>> 10615cfb
  self.models.encoder = onmt.Factory.buildWordEncoder(self.args, dicts.src)

  if #dicts.src.features > 0 then
    self.models.generator = onmt.FeaturesGenerator.new(self.args.rnn_size,
                                                       dicts.src.words:size(),
                                                       dicts.src.features)
  else
    self.models.generator = onmt.Generator.new(self.args.rnn_size, dicts.src.words:size())
  end

  self.eosProto = {}
  for _ = 1, #dicts.src.features + 1 do
    table.insert(self.eosProto, torch.LongTensor())
  end

  if self.args.profiler then
    _G.profiler.addHook(self.models.encoder, "encoder")
    _G.profiler.addHook(self.models.generator, "generator")
  end
end

function LanguageModel.load()
  error("loading a language model is not yet supported")
end

-- Returns model name.
function LanguageModel.modelName()
  return "Language"
end

-- Returns expected dataMode.
function LanguageModel.dataType()
  return "monotext"
end

function LanguageModel:getOutput(batch)
  return batch.sourceInput
end

function LanguageModel:forwardComputeLoss(batch, criterion)
  local _, context = self.models.encoder:forward(batch)
  local eos = onmt.utils.Tensor.reuseTensorTable(self.eosProto, { batch.size })
  for i = 1, #eos do
    eos[i]:fill(onmt.Constants.EOS)
  end

  local loss = 0
  for t = 1, batch.sourceLength do
    local genOutputs = self.models.generator:forward(context:select(2, t))
    -- LanguageModel is supposed to predict the following word.
    local output
    if t ~= batch.sourceLength then
      output = batch:getSourceInput(t + 1)
    else
      output = eos
    end
    -- Same format with and without features.
    if torch.type(output) ~= 'table' then output = { output } end
    loss = loss + criterion:forward(genOutputs, output)
  end
  return loss
end

function LanguageModel:buildCriterion(dicts)
  local outputSizes = { dicts.src.words:size() }
  for j = 1, #dicts.src.features do
    table.insert(outputSizes, dicts.src.features[j]:size())
  end

  local criterion = onmt.ParallelClassNLLCriterion(outputSizes)
  if self.args.profiler then
    _G.profiler:addHook(criterion, "criterion")
  end
  return criterion
end

function LanguageModel:trainNetwork(batch, criterion)
  local loss = 0

  local _, context = self.models.encoder:forward(batch)

  local gradContexts = context:clone():zero()
  local eos = onmt.utils.Tensor.reuseTensorTable(self.eosProto, { batch.size })
  for i = 1, #eos do
    eos[i]:fill(onmt.Constants.EOS)
  end

  -- for each word of the sentence, generate target
  for t = 1, batch.sourceLength do
    local genOutputs = self.models.generator:forward(context:select(2,t))

    -- LanguageModel is supposed to predict following word
    local output
    if t ~= batch.sourceLength then
      output = batch:getSourceInput(t + 1)
    else
      output = eos
    end
    -- same format with and without features
    if torch.type(output) ~= 'table' then output = { output } end

    loss = loss + criterion:forward(genOutputs, output)

    -- backward
    local genGradOutput = criterion:backward(genOutputs, output)
    for j = 1, #genGradOutput do
      genGradOutput[j]:div(batch.totalSize)
    end

    gradContexts[{{}, t}]:copy(self.models.generator:backward(context:select(2, t), genGradOutput))
  end

  self.models.encoder:backward(batch, nil, gradContexts)

  return loss
end

return LanguageModel<|MERGE_RESOLUTION|>--- conflicted
+++ resolved
@@ -30,15 +30,8 @@
 function LanguageModel:__init(args, dicts)
   parent.__init(self, args)
   onmt.utils.Table.merge(self.args, onmt.utils.ExtendedCmdLine.getModuleOpts(args, LanguageModel_options))
-
-<<<<<<< HEAD
-  -- Encoder word_vec_size is in src_word_vec_size.
-  self.args.src_word_vec_size = args.word_vec_size
-  self.args.word_vec_size = 0
   self.args.profiler = args.profiler
 
-=======
->>>>>>> 10615cfb
   self.models.encoder = onmt.Factory.buildWordEncoder(self.args, dicts.src)
 
   if #dicts.src.features > 0 then
