---------------------------------------------------------------------------------
-- Local utility functions
---------------------------------------------------------------------------------

local function eval(model, data)
  local loss = 0
  local totalWords = 0

  model:evaluate()

  for i = 1, data:batchCount() do
    local batch = onmt.utils.Cuda.convert(data:getBatch(i))
    loss = loss + model:forwardComputeLoss(batch)
    totalWords = totalWords + model:getOutputLabelsCount(batch)
  end

  model:training()

  return math.exp(loss / totalWords)
end

------------------------------------------------------------------------------------------------------------------

local Trainer = torch.class('Trainer')

local options = {
  {'-save_every',              0 ,    [[Save intermediate models every this many iterations within an epoch.
                                            If = 0, will not save models within an epoch. ]],
                                      {valid=onmt.utils.ExtendedCmdLine.isUInt()}},
  {'-report_every',            50,    [[Print stats every this many iterations within an epoch.]],
                                      {valid=onmt.utils.ExtendedCmdLine.isUInt()}},
  {'-async_parallel',          false, [[Use asynchronous parallelism training.]]},
  {'-async_parallel_minbatch', 1000,  [[For async parallel computing, minimal number of batches before being parallel.]],
                                      {valid=onmt.utils.ExtendedCmdLine.isUInt()}},
  {'-start_iteration',         1,     [[If loading from a checkpoint, the iteration from which to start]],
                                         {valid=onmt.utils.ExtendedCmdLine.isInt(1)}},
  {'-end_epoch',               13,    [[The final epoch of the training]],
                                      {valid=onmt.utils.ExtendedCmdLine.isInt(1)}},
  {'-start_epoch',             1,     [[If loading from a checkpoint, the epoch from which to start]],
                                      {valid=onmt.utils.ExtendedCmdLine.isInt(1)}},
  {'-curriculum',              0,     [[For this many epochs, order the minibatches based on source
                                            sequence length. Sometimes setting this to 1 will increase convergence speed.]],
                                      {valid=onmt.utils.ExtendedCmdLine.isUInt()}}
}

function Trainer.declareOpts(cmd)
  cmd:setCmdLineOptions(options, 'Trainer')
end

function Trainer:__init(args)
  self.args = onmt.utils.ExtendedCmdLine.getModuleOpts(args, options)
  -- Use profiler in Trainer.
  self.args.profiler = args.profiler
  -- Make a difference with options which is only used in Checkpoint.
  self.options = args
end

function Trainer:train(model, optim, trainData, validData, dataset, info)
  local params, gradParams = {}, {}

  onmt.utils.Parallel.launch(function(idx)
    -- Only logs information of the first thread.
    local verbose = idx == 1

    -- Initialize and get model parameters.
    _G.params, _G.gradParams = _G.model:initParams(verbose)

    -- Switch to training mode.
    _G.model:training()

    if self.args.profiler then
      _G.model:enableProfiling()
    end

    -- optimize memory of the first clone
    if not self.args.disable_mem_optimization then
      local batch = onmt.utils.Cuda.convert(trainData:getBatch(1))
      batch.totalSize = batch.size
      onmt.utils.Memory.optimize(_G.model, batch, verbose)
    end

    return idx, _G.params, _G.gradParams
  end, function(idx, theparams, thegradParams)
    params[idx] = theparams
    gradParams[idx] = thegradParams
  end)

  local checkpoint = onmt.train.Checkpoint.new(self.options, model, optim, dataset.dicts)

  optim:setOptimStates(#params[1])

  local function trainEpoch(epoch, doProfile)
    local epochProfiler = onmt.utils.Profiler.new(doProfile)

    local startI = self.args.start_iteration

    local numIterations = trainData:batchCount()
    -- In parallel mode, number of iterations is reduced to reflect larger batch size.
    if onmt.utils.Parallel.count > 1 and not self.args.async_parallel then
      numIterations = math.ceil(numIterations / onmt.utils.Parallel.count)
    end

    local epochState = onmt.train.EpochState.new(epoch, startI, numIterations, optim:getLearningRate())
    local batchOrder

    if startI > 1 and info ~= nil then
      batchOrder = info.batchOrder
    else
      -- Shuffle mini batch order.
      batchOrder = torch.randperm(trainData:batchCount())
    end

    self.args.start_iteration = 1
    local needLog = false

    if not self.args.async_parallel then
      -- Synchronous training.
      local iter = startI
      for i = startI, trainData:batchCount(), onmt.utils.Parallel.count do
        local batches = {}
        local totalSize = 0
        needLog = true

        for j = 1, math.min(onmt.utils.Parallel.count, trainData:batchCount() - i + 1) do
          local batchIdx = batchOrder[i + j - 1]
          if epoch <= self.args.curriculum then
            batchIdx = i + j - 1
          end
          table.insert(batches, trainData:getBatch(batchIdx))
          totalSize = totalSize + batches[#batches].size
        end

        local losses = {}
        local indvAvgLosses = {}

        onmt.utils.Parallel.launch(function(idx)
          _G.profiler = onmt.utils.Profiler.new(doProfile)

          _G.batch = batches[idx]
          if _G.batch == nil then
            return idx, 0, nil, _G.profiler:dump()
          end

          -- Send batch data to the GPU.
          onmt.utils.Cuda.convert(_G.batch)
          _G.batch.totalSize = totalSize

          optim:zeroGrad(_G.gradParams)
          local loss, indvAvgLoss = _G.model:trainNetwork(_G.batch)

          return idx, loss, indvAvgLoss, _G.profiler:dump()
        end,
        function(idx, loss, indvAvgLoss, profile)
          losses[idx]=loss
          if self.options.sample_w_ppl then
            indvAvgLosses[idx] = indvAvgLoss
          end
          epochProfiler:add(profile)
        end)

        -- Accumulate the gradients from the different parallel threads.
        onmt.utils.Parallel.accGradParams(gradParams, batches)

        -- Update the parameters.
        optim:prepareGrad(gradParams[1])
        optim:updateParams(params[1], gradParams[1])

        -- Synchronize the parameters with the different parallel threads.
        onmt.utils.Parallel.syncParams(params)

        for bi = 1, #batches do
          epochState:update(model, batches[bi], losses[bi])
          if self.options.sample_w_ppl then
            indvAvgLosses[bi] = indvAvgLosses[bi]:exp()
            trainData:setPpl(batchOrder[i + bi - 1], indvAvgLosses[bi])
          end
        end

        if iter % self.args.report_every == 0 then
          epochState:log(iter)
          needLog = false
        end
        if self.args.save_every > 0 and iter % self.args.save_every == 0 then
          checkpoint:saveIteration(iter, epochState, batchOrder, true)
        end
        iter = iter + 1
      end
    else
      -- Asynchronous training.
      local counter = onmt.utils.Parallel.getCounter()
      local masterGPU = onmt.utils.Cuda.gpuIds[1]
      local gradBuffer = onmt.utils.Parallel.gradBuffer
      local gmutexId = onmt.utils.Parallel.gmutexId()

      local maxConcurrentIter = self.args.report_every
      if self.args.save_every > 0 and self.args.save_every < maxConcurrentIter then
        maxConcurrentIter = self.args.save_every
      end
      local iter = 0

      counter:set(startI)

      while counter:get() <= trainData:batchCount() do
        needLog = true
        local startCounter = counter:get()

        onmt.utils.Parallel.launch(function(idx)
          _G.profiler = onmt.utils.Profiler.new(doProfile)
          -- First GPU is only used for master parameters.
          -- Use 1 GPU only for 1000 first batch.
          if idx == 1 or (idx > 2 and epoch == 1 and counter:get() < self.args.async_parallel_minbatch) then
            return
          end

          local batches = {}
          local losses = {}
          local indvAvgLosses = {}

          while true do
            local i = counter:inc()
            if i - startCounter >= maxConcurrentIter or i > trainData:batchCount() then
              return batches, losses, indvAvgLosses, _G.profiler:dump()
            end

            local batchIdx = batchOrder[i]
            if epoch <= self.args.curriculum then
              batchIdx = i
            end

            _G.batch = trainData:getBatch(batchIdx)
            _G.batch.totalSize = _G.batch.size
            table.insert(batches, onmt.utils.Tensor.deepClone(_G.batch))
            onmt.utils.Cuda.convert(_G.batch)

            optim:zeroGrad(_G.gradParams)
            local loss, indvAvgLoss = _G.model:trainNetwork(_G.batch)
            table.insert(losses, loss)
            if self.options.sample_w_ppl then
              indvAvgLosses[batchIdx] = indvAvgLoss
            end

            -- Update the parameters.
            optim:prepareGrad(_G.gradParams)

            -- Add up gradParams to params and synchronize back to this thread.
            onmt.utils.Parallel.updateAndSync(params[1], _G.gradParams, _G.params, gradBuffer, masterGPU, gmutexId)
          end
        end,
        function(batches, losses, indvAvgLosses, profile)
          if batches then
            iter = iter + #batches

            for i = 1, #batches do
              epochState:update(model, batches[i], losses[i])
              if self.options.sample_w_ppl then
                indvAvgLosses[batchOrder[i]] = indvAvgLosses[batchOrder[i]]:exp()
                trainData:setPpl(batchOrder[i], indvAvgLosses[batchOrder[i]])
              end
            end
            epochProfiler:add(profile)
          end
        end)

        if iter % self.args.report_every == 0 then
          epochState:log()
          needLog = false
        end
        if iter % self.args.save_every == 0 then
          checkpoint:saveIteration(iter, epochState, batchOrder, true)
        end
      end
    end

<<<<<<< HEAD
    -- if needed, get avgPpl from epochState before log() since log() will reset internal stats
    local avgPpl
    if self.options.sample and self.options.sample_w_ppl then
      avgPpl = epochState:getAvgPpl()
    end

    epochState:log()
=======
    if needLog then
      epochState:log()
    end
>>>>>>> ec0d5083

    if self.options.sample then
      if self.options.sample_w_ppl then
        trainData:sample(avgPpl)
      else
        trainData:sample()
      end
    end

    return epochState, epochProfiler:dump()
  end

  _G.logger:info('Start training...')

  for epoch = self.args.start_epoch, self.args.end_epoch do
    _G.logger:info('')

    local globalProfiler = onmt.utils.Profiler.new(self.args.profiler)

    globalProfiler:start('train')
    local epochState, epochProfile = trainEpoch(epoch, self.args.profiler)
    globalProfiler:add(epochProfile)
    globalProfiler:stop('train')

    globalProfiler:start('valid')
    local validPpl = eval(model, validData)
    globalProfiler:stop('valid')

    if self.args.profiler then _G.logger:info('profile: %s', globalProfiler:log()) end
    _G.logger:info('Validation perplexity: %.2f', validPpl)

    optim:updateLearningRate(validPpl, epoch)

    checkpoint:saveEpoch(validPpl, epochState, true)
  end
end

return Trainer<|MERGE_RESOLUTION|>--- conflicted
+++ resolved
@@ -271,19 +271,15 @@
       end
     end
 
-<<<<<<< HEAD
     -- if needed, get avgPpl from epochState before log() since log() will reset internal stats
     local avgPpl
     if self.options.sample and self.options.sample_w_ppl then
       avgPpl = epochState:getAvgPpl()
     end
 
-    epochState:log()
-=======
     if needLog then
       epochState:log()
     end
->>>>>>> ec0d5083
 
     if self.options.sample then
       if self.options.sample_w_ppl then
