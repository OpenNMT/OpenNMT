--- conflicted
+++ resolved
@@ -62,11 +62,7 @@
   return wordVocab, featuresVocabs
 end
 
-<<<<<<< HEAD
-function Vocabulary.init(name, dataFile, vocabFile, vocabSize, featuresVocabsFiles, validFunc, idxFile)
-=======
-function Vocabulary.init(name, dataFile, vocabFile, vocabSize, wordsMinFrequency, featuresVocabsFiles, validFunc)
->>>>>>> cf6f621a
+function Vocabulary.init(name, dataFile, vocabFile, vocabSize, wordsMinFrequency, featuresVocabsFiles, validFunc, idxFile)
   local wordVocab
   local featuresVocabs = {}
   local numFeatures = countFeatures(dataFile, idxFile)
