--- conflicted
+++ resolved
@@ -24,13 +24,9 @@
       break
     end
 
-<<<<<<< HEAD
-    if not validFunc or validFunc(sent) then
-      local words, features, numFeatures = onmt.utils.Features.extract(sent)
-=======
     lineId = lineId + 1
 
-    if validFunc(sent) then
+    if not validFunc or validFunc(sent) then
       local words, features, numFeatures
       local _, err = pcall(function ()
         words, features, numFeatures = onmt.utils.Features.extract(sent)
@@ -39,7 +35,6 @@
       if err then
         error(err .. ' (' .. filename .. ':' .. lineId .. ')')
       end
->>>>>>> 4dc99d5f
 
       if #featuresVocabs == 0 and numFeatures > 0 then
         for j = 1, numFeatures do
