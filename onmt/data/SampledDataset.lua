--[[ Data management and batch creation. Handles data created by `preprocess.lua`. ]]

local SampledDataset, parent = torch.class("SampledDataset", "Dataset")

local options = {
  {
    '-sample', 0,
    [[Number of instances to sample from train data in each epoch.]],
    {
      valid = onmt.utils.ExtendedCmdLine.isUInt()
    }
  },
  {
    '-sample_type', 'uniform',
    [[Define the partition type. `uniform` draws randomly the sample, `perplexity` uses perplexity
      as a probability distribution when sampling (with `-sample_perplexity_init` and `-sample_perplexity_max`
      options), `partition` draws different subsets at each epoch.]],
    {
      enum = { 'uniform', 'perplexity', 'partition'}
    }
  },
  {
    '-sample_perplexity_init', 15,
    [[Start perplexity-based sampling when average train perplexity per batch
      falls below this value.]]
  },
  {
    '-sample_perplexity_max', -1.5,
    [[When greater than 0, instances with perplexity above this value will be
      considered as noise and ignored; when less than 0, mode + `-sample_perplexity_max` * stdev
      will be used as threshold.]]
  },
  {
    '-target_voc_importance_sampling_size', 0,
    [[If not null, implement importance sampling approach as approximation of fullsoftmax.]],
    {
      valid = onmt.utils.ExtendedCmdLine.isUInt()
    }
  }
}

function SampledDataset.declareOpts(cmd)
  cmd:setCmdLineOptions(options, 'Sampled dataset')
end

--[[ Initialize a data object given aligned tables of IntTensors `srcData`
  and `tgtData`.
--]]
<<<<<<< HEAD
function SampledDataset:__init(opt, srcData, tgtData)

  self.src = srcData.words or srcData.vectors
  self.srcFeatures = srcData.features

  if tgtData ~= nil then
    self.tgt = tgtData.words  or tgtData.vectors
    self.tgtFeatures = tgtData.features
    if opt.target_voc_importance_sampling_size > 0 then
      self.targetVocIndex = {}
      self.targetVocTensor = torch.LongTensor(opt.target_voc_importance_sampling_size)
      self.targetVocCount = 0
      self.targetVocMax = opt.target_voc_importance_sampling_size
    end
  end
=======
function SampledDataset:__init(srcData, tgtData, opt)
  parent.__init(self, srcData, tgtData)
>>>>>>> 7f18c12b

  self.samplingSize = opt.sample
  self.sample_type = opt.sample_type
  self.sample_perplexity_init = opt.sample_perplexity_init
  self.sample_perplexity_max = opt.sample_perplexity_max
  self.startedPplSampling = false

  _G.logger:info(' * sampling ' .. opt.sample .. ' instances from ' .. #self.src .. ' at each epoch')
<<<<<<< HEAD
  if self.targetVocMax then
    _G.logger:info(' * with target vocabulary importance sampling ('..self.targetVocMax..')')
  end
  if opt.sample_w_ppl then
=======
  if opt.sample_type == 'perplexity' then
>>>>>>> 7f18c12b
    _G.logger:info(' * using train data perplexity as probability distribution when sampling')
    _G.logger:info(' * sample_perplexity_init: ' .. opt.sample_perplexity_init)
    _G.logger:info(' * sample_perplexity_max: ' .. opt.sample_perplexity_max)
  end

  if self.sample_type == 'perplexity' then
    self.samplingProb = torch.Tensor(#self.src)
    self.samplingProb:fill(self.sample_perplexity_init)
    self.ppl = torch.Tensor(#self.src)
    self.ppl:fill(self.sample_perplexity_init)
  elseif self.sample_type == 'partition' then
    self.partitionStart = 1
    self.partitionIdx = 1
    self.partitionStep = math.floor(#self.src/self.samplingSize)
    if self.partitionStep == 0 then
      self.partitionStep = 1
    end
  else
    self.samplingProb = torch.ones(#self.src)
  end

  self.sampled = nil
  self.sampledCnt = torch.zeros(#self.src)
end

function SampledDataset:checkModel(model)
  if self:needIndividualLosses() and (not model.returnIndividualLosses or model:returnIndividualLosses(true) == false) then
    _G.logger:info('Current model does not support training with invididual losses; Sampling with individual loss will be disabled.')
    self.sample_type = 'uniform'
    self.samplingProb = torch.ones(#self.src)
    self.ppl = nil
  else
    if model.returnIndividualLosses then
      model:returnIndividualLosses(false)
    end
  end
end

function SampledDataset:needIndividualLosses()
  return self.sample_type == 'perplexity'
end

--[[ Initiate sampling. ]]
function SampledDataset:sample(logLevel)

  logLevel = logLevel or 'INFO'

  _G.logger:log('Sampling dataset...', logLevel)

<<<<<<< HEAD
  if self.targetVocMax then
    self.targetVocCount = 0
    self.targetVocTensor:resize(self.targetVocMax)
    self.targetVocIndex = {}
  end

  -- Populate self.samplingProb with self.ppl if average ppl is below self.sample_w_ppl_init.
  if self.sample_w_ppl and not self.startedPplSampling then
=======
  -- Populate self.samplingProb with self.ppl if average ppl is below self.sample_perplexity_init.
  if self.sample_type == 'perplexity' and not self.startedPplSampling then
>>>>>>> 7f18c12b
    local avgPpl = torch.sum(self.ppl)
    avgPpl = avgPpl / self.ppl:size(1)
    if avgPpl < self.sample_perplexity_init then
      _G.logger:log('Beginning to sample with ppl as probability distribution...', logLevel)
      self.startedPplSampling = true
    end
  end

  if self.startedPplSampling then
    local threshold = self.sample_perplexity_max

    if self.sample_perplexity_max < 0 then
      -- Use mode (instead of mean) and stdev of samples with ppl >= mode to
      -- find max ppl to consider (mode + x * stdev). when x is:
      --      x: 1 ~ 100% - 31.7%/2 of train data are not included (divide by 2 because we cut only one-tail)
      --      x: 2 ~ 100% - 4.55%/2
      --      x: 3 ~ 100% - 0.270%/2
      --      x: 4 ~ 100% - 0.00633%/2
      --      x: 5 ~ 100% - 0.0000573%/2
      --      x: 6 ~ 100% - 0.000000197%/2
      --  (https://en.wikipedia.org/wiki/Standard_deviation)
      -- We are using mode instead of average, and only samples above mode to calculate stdev, so
      -- this is not really theoretically valid numbers, but more for empirical uses.

      local x = math.abs(self.sample_perplexity_max)

      -- Find mode.
      local pplRounded = torch.round(self.ppl * 100) / 100 -- keep up to the second decimal point
      local bin = {}
      for i = 1, pplRounded:size(1) do
        if self.ppl[i] ~=  self.sample_perplexity_init then
          local idx = pplRounded[i]
          if bin[idx] == nil then
            bin[idx] = 0
          end
          bin[idx] = bin[idx] + 1
        end
      end
      local mode = nil
      for key, value in pairs(bin) do
        if mode == nil or bin[mode] < value then
          mode = key
        end
      end

      -- stdev with mode only using samples with ppl >= mode
      local sum = 0
      local cnt = 0
      for i = 1, self.ppl:size(1) do
        if self.ppl[i] > mode and self.ppl[i] ~= self.sample_perplexity_init then
          sum = math.pow(self.ppl[i] - mode, 2)
          cnt = cnt + 1
        end
      end
      local stdev = math.sqrt(sum / (cnt - 1))

      threshold = mode + x * stdev

      _G.logger:log('Sampler count: ' .. cnt, logLevel)
      _G.logger:log('Sampler mode: ' .. mode, logLevel)
      _G.logger:log('Sampler stdev: ' .. stdev, logLevel)
      _G.logger:log('Sampler threshold: ' .. threshold, logLevel)
    end

    for i = 1, self.ppl:size(1) do
      if self.ppl[i] ~= self.sample_perplexity_init and self.ppl[i] > threshold then
        -- Assign low value to instances with ppl above threshold (outliers).
        self.samplingProb[i] = 1
      else
        self.samplingProb[i] = self.ppl[i]
      end
    end
  end

  self.sampled = torch.LongTensor(self.samplingSize)
  if self.sample_type == 'partition' then
    -- incremental drawing
    for i = 1, self.samplingSize do
      self.sampled[i] = self.partitionIdx
      self.partitionIdx = self.partitionIdx+self.partitionStep
      if self.partitionIdx > #self.src then
        self.partitionStart = (self.partitionStart%self.partitionStep)+1
        self.partitionIdx = self.partitionStart
      end
    end
  else
    -- random drawing
    local sampler = onmt.data.AliasMultinomial.new(self.samplingProb)
    self.sampled = sampler:batchdraw(self.sampled)
  end

  self.sampledCnt:zero()
  for i = 1, self.sampled:size(1) do
    self.sampledCnt[self.sampled[i]] = self.sampledCnt[self.sampled[i]] + 1
    -- if importance sampling select target vocabs
    if self.targetVocMax
         and self.targetVocCount < self.targetVocMax then
      for j = 1, self.tgt[self.sampled[i]]:size(1) do
        if not self.targetVocIndex[self.tgt[self.sampled[i]][j]] then
          self.targetVocIndex[self.tgt[self.sampled[i]][j]] = 1
          self.targetVocCount = self.targetVocCount + 1
          self.targetVocTensor[self.targetVocCount] = self.tgt[self.sampled[i]][j]
          if self.targetVocCount == self.targetVocMax then
            break
          end
        end
      end
    end
  end

  -- Prepares batches in terms of range within self.src and self.tgt.
  local batchesCapacity = 0
  local batchesOccupation = 0
  self.batchRange = {}
  local offset = 0
  local sampleCntBegin = 1
  local batchSize = 1
  local maxSourceLength = -1
  for i = 1, #self.src do
    for j = 1, self.sampledCnt[i] do
      local sourceLength = self.src[i]:size(1)
      if batchSize == self.maxBatchSize or offset == 1 or
         (not(self.uneven_batches) and self.src[i]:size(1) ~= maxSourceLength) then
        if offset > 0 then
          batchesCapacity = batchesCapacity + batchSize * maxSourceLength
          local batchEnd = (j == 1) and i - 1 or i
          local sampleCntEnd = (j == 1) and self.sampledCnt[i - 1] or j - 1
          table.insert(self.batchRange, {
            ["begin"] = offset,
            ["end"] = batchEnd,
            ["sampleCntBegin"] = sampleCntBegin,
            ["sampleCntEnd"] = sampleCntEnd
          })
          sampleCntBegin = (j == 1) and 1 or j
        end
        offset = i
        batchSize = 1
        maxSourceLength = -1
      else
        batchSize = batchSize + 1
      end
      batchesOccupation = batchesOccupation + sourceLength
      maxSourceLength = math.max(maxSourceLength, sourceLength)
    end
  end
  -- Catch last batch.
  if offset < #self.src then
    batchesCapacity = batchesCapacity + batchSize * maxSourceLength
    table.insert(self.batchRange, {
      ["begin"] = offset,
      ["end"] = #self.src,
      ["sampleCntBegin"] = sampleCntBegin,
      ["sampleCntEnd"] = self.sampledCnt[#self.src]
    })
  end

  _G.logger:log('Sampled ' .. self.sampled:size(1) .. ' instances into ' .. #self.batchRange .. ' batches.', logLevel)

  if self.targetVocMax then
    if self.targetVocCount < self.targetVocMax then
      self.targetVocTensor:resize(self.targetVocCount)
    end
    _G.logger:log('Importance Sampling - keeping '..self.targetVocCount..' target vocabs.', logLevel)
  end

  return #self.batchRange, batchesOccupation / batchesCapacity
end

--[[ Get perplexity. ]]
function SampledDataset:getPpl()
  return self.ppl
end

--[[ Set perplexity. ]]
function SampledDataset:setLoss(batchIdx, loss)
  assert(self:batchCount() >= batchIdx, "Batch idx out of range: " .. batchIdx .. "/" .. self:batchCount())
  local rangeStart = self.batchRange[batchIdx]["begin"]
  local rangeEnd = self.batchRange[batchIdx]["end"]
  local sampleCntBegin = self.batchRange[batchIdx]["sampleCntBegin"]
  local sampleCntEnd =  self.batchRange[batchIdx]["sampleCntEnd"]
  loss = loss:exp()
  local pplIdx = 1
  for i = rangeStart, rangeEnd do
    local jBegin = (i == rangeStart) and sampleCntBegin or 1
    local jEnd = (i == rangeEnd) and math.min(self.sampledCnt[i], sampleCntEnd) or self.sampledCnt[i]
    for _ = jBegin, jEnd do
      self.ppl[i] = loss[pplIdx]
      pplIdx = pplIdx + 1
    end
  end
end

--[[ Setup up the training data to respect `maxBatchSize`. ]]
function SampledDataset:setBatchSize(maxBatchSize, uneven_batches)
  self.maxBatchSize = maxBatchSize
  self.uneven_batches = uneven_batches
  self.maxSourceLength = 0
  self.maxTargetLength = 0

  for i = 1, #self.src do
    self.maxSourceLength = math.max(self.maxSourceLength, self.src[i]:size(1))
    if self.tgt ~= nil then
      -- Target contains <s> and </s>.
      local targetSeqLength = self.tgt[i]:size(1) - 1
      self.maxTargetLength = math.max(self.maxTargetLength, targetSeqLength)
    end
  end

  return self:sample('DEBUG')
end

--[[ Return number of sampled instances. ]]
function SampledDataset:getNumSampled()
  return self.sampled:size(1)
end

function SampledDataset:instanceCount()
  return self.samplingSize
end

--[[ Get `Batch` number `idx`. If nil make a batch of all the data. ]]
function SampledDataset:getBatch(batchIdx)
  if #self.src == 0 then
    return nil
  end
  if batchIdx == nil or self.batchRange == nil then
    return onmt.data.Batch.new(self.src, self.srcFeatures, self.tgt, self.tgtFeatures)
  end

  assert(self:batchCount() >= batchIdx, "Batch idx out of range: " .. batchIdx .. "/" .. self:batchCount())

  local rangeStart = self.batchRange[batchIdx]["begin"]
  local rangeEnd = self.batchRange[batchIdx]["end"]
  local sampleCntBegin =  self.batchRange[batchIdx]["sampleCntBegin"]
  local sampleCntEnd =  self.batchRange[batchIdx]["sampleCntEnd"]

  local src = {}
  local tgt
  if self.tgt ~= nil then
    tgt = {}
  end

  local srcFeatures = {}
  local tgtFeatures = {}

  for i = rangeStart, rangeEnd do
    local jBegin = (i == rangeStart) and sampleCntBegin or 1
    local jEnd = (i == rangeEnd) and math.min(self.sampledCnt[i], sampleCntEnd) or self.sampledCnt[i]
    for _ = jBegin, jEnd do
      table.insert(src, self.src[i])
      if self.srcFeatures[i] then
        table.insert(srcFeatures, self.srcFeatures[i])
      end
      if self.tgt ~= nil then
        table.insert(tgt, self.tgt[i])
        if self.tgtFeatures[i] then
          table.insert(tgtFeatures, self.tgtFeatures[i])
        end
      end
    end
  end

  local batch = onmt.data.Batch.new(src, srcFeatures, tgt, tgtFeatures)

  if self.targetVocTensor then
    batch.targetVocTensor = self.targetVocTensor
  end

  return batch
end

return SampledDataset<|MERGE_RESOLUTION|>--- conflicted
+++ resolved
@@ -46,26 +46,15 @@
 --[[ Initialize a data object given aligned tables of IntTensors `srcData`
   and `tgtData`.
 --]]
-<<<<<<< HEAD
 function SampledDataset:__init(opt, srcData, tgtData)
-
-  self.src = srcData.words or srcData.vectors
-  self.srcFeatures = srcData.features
-
-  if tgtData ~= nil then
-    self.tgt = tgtData.words  or tgtData.vectors
-    self.tgtFeatures = tgtData.features
-    if opt.target_voc_importance_sampling_size > 0 then
-      self.targetVocIndex = {}
-      self.targetVocTensor = torch.LongTensor(opt.target_voc_importance_sampling_size)
-      self.targetVocCount = 0
-      self.targetVocMax = opt.target_voc_importance_sampling_size
-    end
-  end
-=======
-function SampledDataset:__init(srcData, tgtData, opt)
   parent.__init(self, srcData, tgtData)
->>>>>>> 7f18c12b
+
+  if tgtData and opt.target_voc_importance_sampling_size > 0 then
+    self.targetVocIndex = {}
+    self.targetVocTensor = torch.LongTensor(opt.target_voc_importance_sampling_size)
+    self.targetVocCount = 0
+    self.targetVocMax = opt.target_voc_importance_sampling_size
+  end
 
   self.samplingSize = opt.sample
   self.sample_type = opt.sample_type
@@ -74,14 +63,10 @@
   self.startedPplSampling = false
 
   _G.logger:info(' * sampling ' .. opt.sample .. ' instances from ' .. #self.src .. ' at each epoch')
-<<<<<<< HEAD
   if self.targetVocMax then
     _G.logger:info(' * with target vocabulary importance sampling ('..self.targetVocMax..')')
   end
-  if opt.sample_w_ppl then
-=======
   if opt.sample_type == 'perplexity' then
->>>>>>> 7f18c12b
     _G.logger:info(' * using train data perplexity as probability distribution when sampling')
     _G.logger:info(' * sample_perplexity_init: ' .. opt.sample_perplexity_init)
     _G.logger:info(' * sample_perplexity_max: ' .. opt.sample_perplexity_max)
@@ -131,19 +116,14 @@
 
   _G.logger:log('Sampling dataset...', logLevel)
 
-<<<<<<< HEAD
   if self.targetVocMax then
     self.targetVocCount = 0
     self.targetVocTensor:resize(self.targetVocMax)
     self.targetVocIndex = {}
   end
 
-  -- Populate self.samplingProb with self.ppl if average ppl is below self.sample_w_ppl_init.
-  if self.sample_w_ppl and not self.startedPplSampling then
-=======
   -- Populate self.samplingProb with self.ppl if average ppl is below self.sample_perplexity_init.
   if self.sample_type == 'perplexity' and not self.startedPplSampling then
->>>>>>> 7f18c12b
     local avgPpl = torch.sum(self.ppl)
     avgPpl = avgPpl / self.ppl:size(1)
     if avgPpl < self.sample_perplexity_init then
