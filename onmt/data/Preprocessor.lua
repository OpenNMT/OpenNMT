--- conflicted
+++ resolved
@@ -168,14 +168,6 @@
     }
   },
   {
-<<<<<<< HEAD
-    '-keep_frequency', false,
-    [[Keep frequency of words in dictionary.]]
-  },
-  {
-    '-sort', 1,
-    [[If = 1, sort the sentences by size to build batches without source padding.]],
-=======
     '-tgt_vocab_size', { 50000 },
     [[List of target vocabularies size: word[ feat1[ feat2[ ...] ] ].
       If = 0, vocabularies are not pruned.]]
@@ -188,7 +180,6 @@
   {
     '-src_seq_length', 50,
     [[Maximum source sequence length.]],
->>>>>>> 2e9611e0
     {
       valid = onmt.utils.ExtendedCmdLine.isInt(1)
     }
@@ -214,6 +205,10 @@
   {
     '-sort', true,
     [[If set, sort the sequences by size to build batches without source padding.]]
+  },
+  {
+    '-keep_frequency', false,
+    [[Keep frequency of words in dictionary.]]
   },
   {
     '-shuffle', true,
