--[[ Data Preparation functions. ]]

local function vecToTensor(vec)
  local t = torch.Tensor(#vec)
  for i = 1, #vec do
    t[i] = vec[i]
  end
  return t
end

local Preprocessor = torch.class('Preprocessor')
local paths = require 'paths'
local tokenizer = require('tools.utils.tokenizer')

local tds
local threads

local preprocess_batchsize = 10000

local commonOptions = {
  {
    '-features_vocabs_prefix', '',
    [[Path prefix to existing features vocabularies.]]
  },
  {
    '-time_shift_feature', true,
    [[Time shift features on the decoder side.]]
  },
  {
    '-keep_frequency', false,
    [[Keep frequency of words in dictionary.]]
  },
  {
    '-gsample', 0,
    [[If not zero, extract a new sample from the corpus. In training mode, file sampling is done at each epoch. Values between 0 and 1 indicate ratio,
      values higher than 1 indicate data size]],
    {
      valid = onmt.utils.ExtendedCmdLine.isFloat(0)
    }
  },
  {
    '-gsample_dist', '',
    [[Configuration file with data class distribution to use for sampling training corpus. If not set, sampling is uniform.]],
    {
      valid = onmt.utils.ExtendedCmdLine.fileNullOrExists,
      depends = function(opt) return opt.gsample_dist == '' or opt.gsample > 0, "option `gsample_dist` requires `gsample`" end
    }
  },
  {
    '-sort', true,
    [[If set, sort the sequences by size to build batches without source padding.]]
  },
  {
    '-shuffle', true,
    [[If set, shuffle the data (prior sorting).]]
  },
  {
    '-idx_files', false,
    [[If set, source and target files are 'key value' with key match between source and target.]]
  },
  {
    '-report_progress_every', 100000,
    [[Report status every this many sentences.]],
    {
      valid = onmt.utils.ExtendedCmdLine.isInt(1)
    }
  },
  {
    '-preprocess_pthreads', 4,
    [[Number of parallel threads for preprocessing.]],
    {
      valid = onmt.utils.ExtendedCmdLine.isInt(1)
    }
  }
}

function Preprocessor.getDataList(dataType)
  local datalist
  if dataType == 'bitext' or dataType == 'seq2seq' then
    datalist = { {name="source",short="src",hasVocab=true,suffix=".src"} , {name="target",short="tgt",hasVocab=true,suffix=".tgt"} }
  elseif dataType == 'monotext' then
    datalist = { {hasVocab=true,suffix=".tok"} }
  else
    datalist = { {name="source",short="src",hasVocab=false,suffix=".src"} , {name="target",short="tgt",hasVocab=true,suffix=".tgt"} }
  end
  return datalist
end

-- utility functions
local function prefix(data)
  if data.short then return data.short.."_" end
  return ""
end
local function suffix(data)
  if data.short then return "_"..data.short end
  return ""
end
local function nameWithSpace(data)
  if data.name then return " "..data.name end
  return ""
end

--[[
  Generic function to generate options for the different dataTypes
]]
local function declareDataOptions(dataType)
  local datalist = Preprocessor.getDataList(dataType)
  local options = {}

  table.insert(options,
    {
      '-train_dir', '',
      [[Path to training files directory.]],
      {
        valid = onmt.utils.ExtendedCmdLine.fileNullOrExists
      }
    })
  for i = 1, #datalist do
    table.insert(options,
      {
        '-train'..suffix(datalist[i]), '',
        "Path to the training"..nameWithSpace(datalist[i]).." data.",
        {
          valid=onmt.utils.ExtendedCmdLine.fileNullOrExists
        }
      })
  end

  for i = 1, #datalist do
    table.insert(options,
      {
        '-valid'..suffix(datalist[i]), '',
        "Path to the validation"..nameWithSpace(datalist[i]).." data.",
        {
          valid=onmt.utils.ExtendedCmdLine.fileNullOrExists
        }
      })
  end
  for i = 1, #datalist do
    if datalist[i].hasVocab then
      table.insert(options,
        {
          '-'..prefix(datalist[i])..'vocab', '',
          "Path to an existing"..nameWithSpace(datalist[i]).." vocabulary.",
          {
            valid=onmt.utils.ExtendedCmdLine.fileNullOrExists
          }
        })
      table.insert(options,
        {
          '-'..prefix(datalist[i])..'suffix', datalist[i].suffix,
          "Suffix for"..nameWithSpace(datalist[i]).." files in train/valid directories."
        })
      table.insert(options,
        {
          '-'..prefix(datalist[i])..'vocab_size', { 50000 },
          "List of"..nameWithSpace(datalist[i])..[[ vocabularies size: `word[ feat1[ feat2[ ...] ] ]`.
            If = 0, vocabularies are not pruned.]]
        })
      table.insert(options,
        {
          '-'..prefix(datalist[i])..'words_min_frequency', { 0 },
          "List of"..nameWithSpace(datalist[i])..[[ words min frequency: `word[ feat1[ feat2[ ...] ] ]`.
            If = 0, vocabularies are pruned by size.]]
        })
    end
  end
  for i = 1, #datalist do
    table.insert(options,
      {
        '-'..prefix(datalist[i])..'seq_length', 50,
        "Maximum"..nameWithSpace(datalist[i])..[[ sequence length.]],
        {
          valid = onmt.utils.ExtendedCmdLine.isInt(1)
        }
      })
  end

  if dataType ~= 'monotext' then
    table.insert(options,
      {
        '-check_plength', false,
        [[Check source and target have same length (for seq tagging).]]
      })
  end

  return options
end

function Preprocessor.declareOpts(cmd, dataType)
  dataType = dataType or 'bitext'
  local options = declareDataOptions(dataType)
  for _, v in ipairs(commonOptions) do
    table.insert(options, v)
  end
  cmd:setCmdLineOptions(options, 'Data')

  -- prepare tokenization option
  local topts = tokenizer.getOpts()
  for i, v in ipairs(topts) do
    if v[1] == '-mode' then
      topts[i] = {
          '-mode', 'space',
          [[Define how aggressive should the tokenization be. `space` is space-tokenization.]],
            {
              enum = {'conservative', 'aggressive', 'space'}
            }
          }
    end
  end

  cmd:setCmdLineOptions(topts, "Tokenizer")
end

function Preprocessor.expandOpts(cmd, dataType)
  local torenameOpts = {};
  local current_block;
  local pref = "{src,tgt}_"
  if dataType == "monotext" then pref = "" end
  if dataType == "feattext" then pref = "tgt_" end
  for i, v in ipairs(cmd.helplines) do
    if type(v) == "string" then
      local p = v:find(" options")
      if p then
        current_block = v:sub(1,p-1);
        if current_block == "MPreprocessing" or current_block == "Tokenizer" then
          cmd.helplines[i] = cmd.helplines[i]
        end
      end
    else
      if current_block == "MPreprocessing" or current_block == "Tokenizer" then
        torenameOpts[v.key] = current_block:sub(1,3):lower()
        v.key="-"..current_block:sub(1,3):lower().."_"..pref..v.key:sub(2)
      end
    end
  end
  local newOpts = {}
  for k, v in pairs(cmd.options) do
    if torenameOpts[k] then
      cmd.options[k] = nil
      if dataType == 'monotext' then
        local ksrc = '-'..torenameOpts[k]..'_'..k:sub(2)
        newOpts[ksrc] = onmt.utils.Table.deepCopy(v)
      elseif dataType == 'bitext' then
        local ksrc = '-'..torenameOpts[k]..'_src_'..k:sub(2)
        newOpts[ksrc] = onmt.utils.Table.deepCopy(v)
      end
      if dataType ~= 'monotext' then
        local ktgt = '-'..torenameOpts[k]..'_tgt_'..k:sub(2)
        newOpts[ktgt] = onmt.utils.Table.deepCopy(v)
      end
    end
  end
  for k, v in pairs(newOpts) do
    cmd.options[k] = v
  end
end

local function ruleMatch(s, rule)
  if rule == '*' then return true end
  local pat = onmt.utils.String.split(rule, ",")
  for _, r in ipairs(pat) do
    if string.match(s, r) then return true end
  end
end

function Preprocessor:parseDirectory(args, datalist, dist_rules, keep_rules, type)
  local dir = args[type.."_dir"]
  assert(dir ~= '', 'missing \''..type..'_dir\' parameter')
  _G.logger:info('Parsing '..type..' data from directory \''..dir..'\':')
  local firstSuffix = args[prefix(datalist[1])..'suffix']

  local totalCount = 0
  local totalError = 0
  local list_files = {}

  for candf in paths.iterfiles(dir) do
    if firstSuffix == '' or candf:sub(-firstSuffix:len()) == firstSuffix then
      self:poolAddJob(
        function(f)
          local flist = {}
          local errors = {}
          local fprefix = f:sub(1, -firstSuffix:len()-1)
          table.insert(flist, _G.paths.concat(dir,f))
          local error = 0
          local countLines = onmt.utils.FileReader.countLines(flist[1], args.idx_files)
          for i = 2, #datalist do
            local tfile = _G.paths.concat(dir,fprefix..args[prefix(datalist[i])..'suffix'])
            table.insert(flist, tfile)
            if not _G.path.exists(tfile) or onmt.utils.FileReader.countLines(tfile, args.idx_files) ~= countLines then
              table.insert(errors, '* ['.._G.__threadid..'] invalid file - '..tfile..' - not aligned with '..f)
              error = error + 1
            end
          end
          if error == 0 then
            local fdesc = { countLines, flist }
            fdesc.fname = fprefix
            fdesc.weight = 0
            fdesc.options = {}
            return _G.__threadid, 0, fdesc
          else
            return _G.__threadid, error, errors
          end
        end,
        function(threadid, error, fdesc)
          if error > 0 then
            totalError = totalError + error
            for _, m in ipairs(fdesc) do
              _G.logger:error(m)
            end
          else
            _G.logger:info(' * ['..threadid..'] Reading files \''..fdesc.fname..'\' - '..fdesc[1]..' sentences')
            table.insert(list_files, fdesc)
            totalCount = totalCount + fdesc[1]
          end
        end,
        candf)
    end
  end

  self:poolSynchronize()

  if totalError > 0 then
    _G.logger:error('Errors in training directory - fix them first')
    os.exit(0)
  end
  if totalCount == 0 then
    _G.logger:error('No '..type..' data found in directory \''..dir..'\'')
    os.exit(0)
  end
  _G.logger:info(totalCount..' sentences, in '..#list_files..' files, in '..type..' directory')
  _G.logger:info('')

  local keepCount = 0

  if #keep_rules > 0 then
    _G.logger:info('Matching files with keep rules:')
    for i = 1, #list_files do
      if list_files[i].weight == 0 then
        for rule_idx = 1, #keep_rules do
          if ruleMatch(list_files[i].fname, keep_rules[rule_idx][1]) then
            keepCount = keepCount + list_files[i][1]
            list_files[i].rule_idx = rule_idx
            list_files[i].weight = math.huge
            list_files[i].options = keep_rules[rule_idx][3]
            _G.logger:info(" * file '%s' is covered by the keep rule %d",
                           list_files[i].fname, list_files[i].rule_idx or 0)
            break
          end
        end
      end
    end
    _G.logger:info('')

    -- Files matched with keep rules are not part of the global sampling.
    totalCount = totalCount - keepCount
  end

  if #dist_rules > 0 then
    _G.logger:info('Matching files with sample rules:')
    local weight_norm = 0
    local weight_rule = {}

    for i = 1, #list_files do
      if list_files[i].weight == 0 then
        for rule_idx = 1, #dist_rules do
          if ruleMatch(list_files[i].fname, dist_rules[rule_idx][1]) then
            list_files[i].rule_idx = rule_idx
            if not weight_rule[rule_idx] then
              weight_norm = weight_norm + dist_rules[rule_idx][2]
              weight_rule[rule_idx] = 0
            end
            weight_rule[rule_idx] = weight_rule[rule_idx] + list_files[i][1]
            break
          end
        end
      end
    end

    local sum_weight = 0
    for i = 1, #list_files do
      if list_files[i].rule_idx and list_files[i].weight ~= math.huge then
        local rule_idx = list_files[i].rule_idx
        list_files[i].weight = dist_rules[rule_idx][2] / weight_norm * list_files[i][1] / weight_rule[rule_idx]
        sum_weight = sum_weight + list_files[i].weight
        list_files[i].options = dist_rules[rule_idx][3]
      end
    end

    for i = 1, #list_files do
      if list_files[i].weight ~= math.huge then
        list_files[i].weight = list_files[i].weight / sum_weight
        if list_files[i].weight > 0 then
          _G.logger:info(" * file '%s' is covered by the sampling rule %d - uniform weight: %.4f, distribution weight: %.4f",
                         list_files[i].fname,
                         list_files[i].rule_idx or 0,
                         100 * list_files[i][1] / totalCount,
                         100 * list_files[i].weight)
        end
      end
    end

    _G.logger:info('')
  else
    for i = 1, #list_files do
      list_files[i].weight = list_files[i][1] / totalCount
    end
  end

  for i = 1, #list_files do
    if list_files[i].weight == 0 then
      _G.logger:warning(" * file '%s' is not covered by any rules and will not be used",
                        list_files[i].fname)
    end
  end

  return totalCount, keepCount, list_files
end

-- helper functions for threading
function Preprocessor:poolAddJob(f, r, ...)
  if self.pool then
    self.pool:addjob(f, r, ...)
  else
    _G.__threadid = '-'
    _G.tds = tds
    r(f(...))
  end
end

function Preprocessor:poolSynchronize()
  if self.pool then
    self.pool:synchronize()
  end
end

-- initialization of threads and optTok
local function init_thread(id, args, optTok, optMPr)
  _G.paths = require 'paths'
  _G.path = require 'pl.path'
  _G.onmt = require 'onmt.init'
  _G.tds = require 'tds'
  -- if on-the-fly tokenization
  _G.separators = require('tools.utils.separators')
  _G.tokenizer = require('tools.utils.tokenizer')
  _G.BPE = require ('tools.utils.BPE')
  _G.bpes = {}
  _G.optTok = optTok
  _G.optMPr = optMPr
  _G.hookManager = onmt.utils.HookManager.new(args, id)
  _G.args = args
  for i, v in ipairs(optTok) do
    if v and v["bpe_model"] and v["bpe_model"] ~= '' then
      _G.bpes[i] = _G.BPE.new(v)
    end
  end
end

-- parse k=v options from distribution file, and build real key-value based on args
local function parseTextOptions(args, optList)
  local foptions = {}
  for _, o in ipairs(optList) do
    local kv = onmt.utils.String.split(o, "=")
    onmt.utils.Error.assert(#kv==1 or #kv==2, "incorrect option in distribution rules: "..o)
    -- boolean option
    if #kv == 1 then table.insert(kv, true) end
    onmt.utils.Error.assert(args[kv[1]] ~= nil, "option not defined in distribution rules: "..o)
    if type(args[kv[1]]) == "number" then kv[2]=tonumber(kv[2]) end
    if type(args[kv[1]]) == "boolean" then kv[2]=kv[2]~="" and kv[2]~="false" end
    foptions[kv[1]]=kv[2]
  end
  foptions.textOpt = table.concat(optList,";");
  return foptions
end

function Preprocessor:__init(args, dataType)
  tds = require('tds')

  self.dataType = dataType or 'bitext'
  self.args = onmt.utils.ExtendedCmdLine.getModuleOpts(args, commonOptions)
  local options = declareDataOptions(self.dataType)
  for _, v in ipairs(commonOptions) do
    table.insert(options, v)
  end

  self.args = args

  local function isempty(t)
    local count = 0
    for _, v in ipairs(t) do
      if self.args[v] == '' then
        count = count + 1
      end
    end
    return count
  end

  -- tokenization and preprocessing options
  local optTok = { {}, {} }
  local optMPr = { {}, {} }
  for k, v in pairs(args) do
    if k:sub(1,4) == 'tok_' then
      local idx = 1
      if k:sub(5, 8) == 'tgt_' then
        idx = 2
        k = k:sub(9)
      elseif k:sub(5,8) == 'src_' then
        k = k:sub(9)
      else
        k = k:sub(5)
      end
      optTok[idx][k] = v
    end
    if k:sub(1,4) == 'mpr_' then
      local idx = 1
      if k:sub(5, 8) == 'tgt_' then
        idx = 2
        k = k:sub(9)
      elseif k:sub(5,8) == 'src_' then
        k = k:sub(9)
      else
        k = k:sub(5)
      end
      optMPr[idx][k] = v
    end
  end
  for i = 1, 2 do
    _G.logger:info("Using on-the-fly '%s' tokenization for input "..i, optTok[i]["mode"])
  end

  if args.preprocess_pthreads > 1 and args.train_dir ~= '' then
    local globalLogger = _G.logger
    -- try to load threads if available
    threads = require('threads')
    threads.Threads.serialization('threads.sharedserialize')
    self.pool = threads.Threads(
      args.preprocess_pthreads,
      function(id) init_thread(id, args, optTok, optMPr) end,
      function() _G.logger = globalLogger end
    )
  else
    init_thread("-", args, optTok, optMPr)
  end

  -- sanity check on options: train_dir is exclusive all direct file settings
  -- and for train_dir, we do need pre-build vocabulary
  if dataType == 'monotext' then
    self.trains = { 'train' }
    self.valids = { 'valid' }
    self.vocabs = { 'vocab' }
  else
    self.trains = { 'train_src', 'train_tgt' }
    self.valids = { 'valid_src', 'valid_tgt' }
    self.vocabs = { 'src_vocab', 'tgt_vocab' }
  end

  self.dist_rules = {}
  self.keep_rules = {}
  if args.gsample_dist ~= '' then
    local f = io.input(args.gsample_dist)
    while true do
      local dist_rule = f:read()
      if not dist_rule then break end
      local trule = onmt.utils.String.split(dist_rule, " ")
      local pattern = trule[1]
      local weight = trule[2]
      table.remove(trule,1)
      table.remove(trule,1)
      trule = { pattern, weight, parseTextOptions(args, trule) }
      if trule[2] == "*" then
        table.insert(self.keep_rules, trule)
      else
        table.insert(self.dist_rules, trule)
      end
    end
  end
  -- list and check training files
  if args.train_dir ~= '' then
    onmt.utils.Error.assert(isempty(self.trains) == #self.trains, 'For directory mode, file mode options (training) should not be set')
    if not args.dry_run then
      onmt.utils.Error.assert(isempty(self.vocabs) == 0, 'For directory mode, vocabs should be predefined')
    end
    self.totalCount, self.keepCount, self.list_train = self:parseDirectory(self.args, Preprocessor.getDataList(self.dataType), self.dist_rules, self.keep_rules, 'train')
  else
    onmt.utils.Error.assert(isempty(self.trains) == 0)
    self.totalCount = onmt.utils.FileReader.countLines(self.args[self.trains[1]], args.idx_files)
    self.keepCount = 0
    local list_files = { self.args[self.trains[1]] }
    for i = 2, #self.trains do
      table.insert(list_files, args[self.trains[i]])
      if not args.idx_files then
        onmt.utils.Error.assert(onmt.utils.FileReader.countLines(args[self.trains[i]], args.idx_files) == self.totalCount,
                                "line count in "..args[self.trains[i]].." do not match "..args[self.trains[1]])
      end
    end
    self.list_train = { { self.totalCount, list_files } }
    self.list_train[1].fname = self.args[self.trains[1]]
    self.list_train[1].weight = 1
    self.list_train[1].options = {}
  end

  if args[self.valids[1]] ~= '' then
    self.list_valid = { {onmt.utils.FileReader.countLines(args[self.valids[1]], args.idx_files), {args[self.valids[1]]}}}
    for i = 2, #self.valids do
      if not args.idx_files then
        onmt.utils.Error.assert(onmt.utils.FileReader.countLines(args[self.valids[i]], args.idx_files) == self.list_valid[1][1],
                                "line count in "..args[self.valids[i]].." do not match "..args[self.valids[1]])
      end
      table.insert(self.list_valid[1][2], args[self.valids[i]])
    end
    self.list_valid[1].fname = self.args[self.valids[1]]
    self.list_valid[1].weight = 1
    self.list_valid[1].options = {}
  end

end

--[[ Process on given tokenized sentence - check for validity and prepare structure ]]
local function processSentence(n, idx, tokens, parallelCheck, isValid, isInputVector, dicts,
                               constants, prunedRatio, generateFeatures, time_shift_feature,
                               sentenceDists, vectors, features, avgLength, sizes,
                               src_seq_length, tgt_seq_length)
  local ignored = 0

  for i = 1, n do
    local length = (type(tokens[i])=='table' and #tokens[i]) or (tokens[i]:dim()==0 and 0) or tokens[i]:size(1)
    local idxRange = math.floor(length/10)+1
    if idxRange > #sentenceDists[i] then
      idxRange = #sentenceDists[i]
    end
    sentenceDists[i][idxRange] = sentenceDists[i][idxRange]+1
  end

  local valid = true

  if parallelCheck then
    valid = parallelCheck(idx, isInputVector, dicts, tokens)
  end

  if valid and isValid(tokens, src_seq_length, tgt_seq_length) then
    for i = 1, n do
      local length = (type(tokens[i])=='table' and #tokens[i]) or (tokens[i]:dim()==0 and 0) or tokens[i]:size(1)
      avgLength[i] = avgLength[i] * (#vectors[i] / (#vectors[i] + 1)) + length / (#vectors[i] + 1)

      if isInputVector[i] then
        vectors[i]:insert(tokens[i])
      else
        local words, feats = onmt.utils.Features.extract(tokens[i])
        local vocabs = onmt.utils.Placeholders.norm(words)
        local vec = dicts[i].words:convertToIdx(vocabs, table.unpack(constants[i]))
        local pruned = vec:eq(onmt.Constants.UNK):sum() / vec:size(1)

        prunedRatio[i] = prunedRatio[i] * (#vectors[i] / (#vectors[i] + 1)) + pruned / (#vectors[i] + 1)
        vectors[i]:insert(vec)

        if not(isInputVector[i]) and #dicts[i].features > 0 then
          features[i]:insert(generateFeatures[i](dicts[i].features, feats, true, time_shift_feature))
        end
      end

      if i == 1 then
        sizes:insert(length)
      end
    end
  else
    ignored = 1
  end

  return ignored
end

--[[
  Generic data preparation function on multiples source
  * `files`: table of data source name
  * `isInputVector`: table of boolean indicating if corresponding source is an vector
  * `dicts`: table of dictionary data corresponding to source
  * `nameSources`: table of name of each source - for logging purpose
  * `constants`: constant to add to the vocabulary for each source
  * `isValid`: validation function taking prepared table of tokens from each source
  * `generateFeatures`: table of feature extraction fucnction for each source
  * `parallelCheck`: function to check parallely source/target(s)
  * `sample_file`: possible torch mapping vector
]]
function Preprocessor:makeGenericData(files, isInputVector, dicts, nameSources, constants,
                                      isValid, generateFeatures, parallelCheck, sample_file)
  local verbose = _G.logger.level == 'DEBUG'
  sample_file = sample_file or {}
  local n = #files[1][2]

  local gSentenceDists = {}
  local gVectors = {}
  local gFeatures = {}
  local gAvgLength = {}
  local gSizes = tds.Vec()

  local gCount = 0
  local gIgnored = 0
  local gEmptyCount = 0

  for _ = 1, n do
    table.insert(gSentenceDists, { 0, 0, 0, 0, 0, 0, 0, 0, 0, 0})
    table.insert(gVectors, tds.Vec())
    table.insert(gFeatures, tds.Vec())
    table.insert(gAvgLength, 0)
  end

  -- iterate on each file
  for _m, _df in ipairs(files) do
    self:poolAddJob(
      function(df, idx_files, time_shift_feature, src_seq_length, tgt_seq_length, sampling)
        local count = 0
        local ignored = 0
        local emptyCount = 0

        local sentenceDists = {}
        local vectors = {}
        local features = {}
        local avgLength = {}
        local sizes = _G.tds.Vec()

        for _ = 1, n do
          table.insert(sentenceDists, { 0, 0, 0, 0, 0, 0, 0, 0, 0, 0})
          table.insert(vectors, _G.tds.Vec())
          table.insert(features, _G.tds.Vec())
          table.insert(avgLength, 0)
        end

        -- if there is a sampling for this file
        local readers = {}
        local prunedRatio = {}
        for i = 1, n do
          table.insert(readers, onmt.utils.FileReader.new(df[2][i], idx_files, isInputVector[i]))
          table.insert(prunedRatio, 0)
        end

        if idx_files then
          local maps = {}
          for i = 1, n do
            table.insert(maps, {})
            while true do
              local tokens, idx = readers[i]:next()
              if not tokens then
                break
              end
              if maps[i][idx] then
                return _G.__threadid, 1, string.format('duplicate idx in %s file: '..idx, nameSources[i])
              end
              if i > 1 and not maps[1][idx] then
                return _G.__threadid, 1, string.format('%s Idx not defined in %s: '..idx, nameSources[i], nameSources[1])
              end
              if isInputVector[i] then
                maps[i][idx] = torch.Tensor(tokens)
              else
                maps[i][idx] = tokens
              end
            end
          end
          for k,_ in pairs(maps[1]) do
            local tokens = {}
            local hasNil = false
            for i = 1, n do
              hasNil = hasNil or maps[i][k] == nil
              table.insert(tokens, maps[i][k])
            end
            if not hasNil then
              ignored = ignored + processSentence(n, k, tokens, parallelCheck, isValid, isInputVector, dicts,
                                                  constants, prunedRatio, generateFeatures, time_shift_feature,
                                                  sentenceDists, vectors, features, avgLength, sizes,
                                                  src_seq_length, tgt_seq_length)
              count = count + 1
            else
              emptyCount = emptyCount + 1
            end
          end
        else
          local idx = 1
          local sampling_idx = 1
          local hasNil = false
          -- read all the available sentences or as long as we have not reached sampling size
          -- sampling table is an ordered sentence of sentences id to keep
          while not hasNil and (not sampling or sampling_idx <= #sampling) do
            -- keep in sentences the different sentences and number of times it repeats
            local sentences = { {} }
            for _ = 1, n do
              table.insert(sentences, {})
            end
            -- keep maximum a batch of 10000 sentences
            while not hasNil and (not sampling or sampling_idx <= #sampling) and #sentences[1] < preprocess_batchsize do
              local allNil = true
              local keepSentence = not sampling or sampling[sampling_idx] == idx

              for i = 1, n do
                local sentence = readers[i]:next(false)
                hasNil = hasNil or sentence == nil
                allNil = allNil and sentence == nil
                if sentence and keepSentence then
                  table.insert(sentences[i+1], sentence)
                end
              end

              if hasNil then
                if not allNil then
                  return _G.__threadid, 1, string.format('all data sources do not have the same number of sentences')
                end
                break
              end

              local repeatSentence = 1
              if sampling then
                while sampling_idx+repeatSentence <= #sampling and sampling[sampling_idx+repeatSentence] == idx do
                  repeatSentence = repeatSentence + 1
                end
              end

              if keepSentence then
                if sampling then
                  sampling_idx = sampling_idx + repeatSentence
                end
                table.insert(sentences[1], repeatSentence)
              end
              idx = idx + 1
            end

            if #sentences[1] > 0 then
              -- preprocess and tokenize
              for i = 1, n do
                -- adapt local options
                local savOpt = {}
                for k, v in pairs(df.options) do
                  savOpt[k] = _G.optMPr[i][k]
                  _G.optMPr[i][k] = v
                end
                local psentences = _G.hookManager:call("mpreprocess", _G.optMPr[i], sentences[i+1])
                if psentences then
                  sentences[i+1] = psentences
                end
                -- restore options
                for k, _ in pairs(df.options) do
                  _G.optMPr[i][k] = savOpt[k]
                end
              end

              if n == 2 then
                local asentences = { sentences[2], sentences[3] }
                -- adapt local options
                local savOpt = {}
                for k, v in pairs(df.options) do
                  savOpt[k] = _G.args[k]
                  _G.args[k] = v
                end
                local psentences = _G.hookManager:call("bpreprocess", _G.args, asentences)
                if psentences then
                  _G.logger:info("bpreprocess results: %d remaining out of %d", #psentences[1], #sentences[2])
                  sentences[2] = psentences[1]
                  sentences[3] = psentences[2]
                end
                -- restore options
                for k, _ in pairs(df.options) do
                  _G.args[k] = savOpt[k]
                end
              end

              for i = 1, n do
                for j = 1, #sentences[i+1] do
                  sentences[i+1][j] =  _G.tokenizer.tokenize(_G.optTok[i], sentences[i+1][j], _G.bpes[i])
                end
              end

              for j = 1, #sentences[2] do
                local tokens = {}
                for i = 1, n do
                  table.insert(tokens, sentences[i+1][j])
                  if verbose then
                    _G.logger:debug("[%d:%d] %s", j, i, table.concat(tokens[i], " "))
                  end
                end
                for _ = 1, sentences[1][j] do
                  ignored = ignored + processSentence(n, idx, tokens, parallelCheck, isValid, isInputVector, dicts,
                                                          constants, prunedRatio, generateFeatures, time_shift_feature,
                                                          sentenceDists, vectors, features, avgLength, sizes,
                                                          src_seq_length, tgt_seq_length)
                  count = count + 1
                end
              end
            end
          end
        end

        for i = 1, n do
          readers[i]:close()
        end

        return _G.__threadid, false, sentenceDists, vectors, features, avgLength, sizes, prunedRatio, count, ignored, emptyCount,
               sampling and #sampling or _df[1]
      end,
      -- aggregate the results together
      function(__threadid, error, sentenceDists, vectors, features, avgLength, sizes, prunedRatio, count, ignored, emptyCount, kept)
        if error then
          _G.logger:error(sentenceDists)
          os.exit(1)
        end
        for i = 1, n do
          for j=1, #gSentenceDists[i] do
            gSentenceDists[i][j] = gSentenceDists[i][j] + sentenceDists[i][j]
          end
          for j=1, #vectors[i] do
            gVectors[i]:insert(vectors[i][j])
          end
          for j=1, #features[i] do
            gFeatures[i]:insert(features[i][j])
          end
          gAvgLength[i] = (gAvgLength[i] * (#gVectors[i]-#vectors[i]) + avgLength[i] * #vectors[i])/#gVectors[i]
        end
        for j=1, #sizes do
          gSizes:insert(sizes[j])
        end
        local msgPrune = ''
        for i = 1, n do
          msgPrune = msgPrune .. (i==1 and '' or ', ')
          msgPrune = msgPrune .. nameSources[i] .. ' = '..string.format("%.1f%%", prunedRatio[i] * 100)
        end

<<<<<<< HEAD
        _G.logger:info(' * ['..__threadid..'] file \'%s\' (%s): %d total, %d drawn, %d kept - unknown words: %s',
                          _df.fname, _df.options.textOpt or '', _df[1], kept, #vectors[1], msgPrune)
=======
        _G.logger:info(' * ['..__threadid..'] file \'%s\': %d total, %d drawn, %d kept - unknown words: %s',
                          _df.fname or "n/a", _df[1], kept, #vectors[1], msgPrune)
>>>>>>> f7b6035b

        gCount = gCount + count
        gIgnored = gIgnored + ignored
        gEmptyCount = gEmptyCount + emptyCount

      end,
      _df, self.args.idx_files, self.args.time_shift_feature, self.args.src_seq_length or self.args.seq_length, self.args.tgt_seq_length, sample_file[_m])
  end

  self:poolSynchronize()

  for i = 1, n do
    for j=1, #gSentenceDists[i] do
      gSentenceDists[i][j] = gSentenceDists[i][j] / gCount
    end
  end

  local function reorderData(perm)
    for i = 1, n do
      gVectors[i] = onmt.utils.Table.reorder(gVectors[i], perm, true, isInputVector and isInputVector[i])
      if not(isInputVector[i]) and #dicts[i].features > 0 then
        gFeatures[i] = onmt.utils.Table.reorder(gFeatures[i], perm, true)
      end
    end
  end

  onmt.utils.Error.assert(#gVectors[1] > 0, "empty dataset")

  if self.args.shuffle then
    _G.logger:info('... shuffling sentences')
    local perm = torch.randperm(#gVectors[1])
    gSizes = onmt.utils.Table.reorder(gSizes, perm, true)
    reorderData(perm)
  end

  if self.args.sort then
    _G.logger:info('... sorting sentences by size')
    local _, perm = torch.sort(vecToTensor(gSizes))
    reorderData(perm)
  end

  _G.logger:info('Prepared %d sentences:', #gVectors[1])
  _G.logger:info(' * %d sequences not validated (length, other)', gIgnored)
  local msgLength = ''
  for i = 1, n do
    msgLength = msgLength .. (i==1 and '' or ', ')
    msgLength = msgLength .. nameSources[i] .. ' = '..string.format("%.1f", gAvgLength[i])
  end

  _G.logger:info(' * average sequence length: '..msgLength)

  local data = {}

  for i = 1, n do
    local dist='[ '
    for j = 1, #gSentenceDists[1] do
      if j>1 then
        dist = dist..' ; '
      end
      dist = dist..math.floor(gSentenceDists[i][j]*100)..'%%'
    end
    dist = dist..' ]'
    _G.logger:info(' * %s sentence length (range of 10): '..dist, nameSources[i])

    if isInputVector[i] then
      table.insert(data, { vectors = gVectors[i], features = gFeatures[i] })
    else
      table.insert(data, { words = gVectors[i], features = gFeatures[i] })
    end

  end

  return data
end

--[[ Check data validity ]]
local function isValid(seq, maxSeqLength)
  if torch.isTensor(seq) then
    return seq:size(1) > 0 and seq:size(1) <= maxSeqLength
  end
  return #seq > 0 and #seq <= maxSeqLength
end

local function validBilingual(tokens, src_seq_length, tgt_seq_length)
  return #tokens[1] > 0 and
         isValid(tokens[1], src_seq_length) and
         #tokens[2] > 0 and
         isValid(tokens[2], tgt_seq_length)
end

function Preprocessor:makeBilingualData(files, srcDicts, tgtDicts, sample_file)
  local data = self:makeGenericData(
                              files,
                              { false, false },
                              { srcDicts, tgtDicts },
                              { 'source', 'target' },
                              {
                                {
                                  onmt.Constants.UNK_WORD
                                },
                                {
                                  onmt.Constants.UNK_WORD,
                                  onmt.Constants.BOS_WORD,
                                  onmt.Constants.EOS_WORD
                                }
                              },
                              validBilingual,
                              {
                                onmt.utils.Features.generateSource,
                                onmt.utils.Features.generateTarget
                              },
                              self.args.check_plength and self.parallelCheck,
                              sample_file)
  return data[1], data[2]
end

local function validFeat(tokens, src_seq_length, tgt_seq_length)
  return tokens[1]:dim() > 0 and
         isValid(tokens[1], src_seq_length) and
         #tokens[2] > 0 and
         isValid(tokens[2], tgt_seq_length)
end

function Preprocessor:makeFeatTextData(files, tgtDicts, sample_file)
  local data = self:makeGenericData(
                              files,
                              { true, false },
                              { {}, tgtDicts },
                              { 'source', 'target' },
                              {
                                false,
                                {
                                  onmt.Constants.UNK_WORD,
                                  onmt.Constants.BOS_WORD,
                                  onmt.Constants.EOS_WORD
                                }
                              },
                              validFeat,
                              {
                                false,
                                onmt.utils.Features.generateTarget
                              },
                              self.args.check_plength and self.parallelCheck,
                              sample_file)
  return data[1], data[2]
end

local function ValidMono(tokens, seq_length)
  return #tokens[1] > 0 and isValid(tokens[1], seq_length)
end

function Preprocessor:makeMonolingualData(files, dicts, sample_file)
  local data = self:makeGenericData(
                              files,
                              { false },
                              { dicts },
                              { 'source' },
                              {
                                {
                                  onmt.Constants.UNK_WORD,
                                  onmt.Constants.BOS_WORD,
                                  onmt.Constants.EOS_WORD
                                }
                              },
                              ValidMono,
                              {
                                onmt.utils.Features.generateTarget
                              },
                              nil,
                              sample_file)
  return data[1]
end

function Preprocessor.parallelCheck(idx, _, _, tokens)
  local length1 = (type(tokens[1])=='table' and #tokens[1]) or (tokens[1]:dim()==0 and 0) or tokens[1]:size(1)
  local length2 = (type(tokens[2])=='table' and #tokens[2]) or (tokens[2]:dim()==0 and 0) or tokens[2]:size(1)
  if length1~=length2 then
    _G.logger:warning('SENT %s: source/target not aligned (%d/%d)', tostring(idx), length1, length2)
    return false
  end
  return true
end

function Preprocessor:getVocabulary()
  local dicts = {}
  -- use the first source file to count source features
  local src_file = self.list_train[1][2][1]
  if self.dataType ~= 'feattext' then
    dicts.src = onmt.data.Vocabulary.init('source',
                                     src_file,
                                     self.args.src_vocab or self.args.vocab,
                                     self.args.src_vocab_size or self.args.vocab_size,
                                     self.args.src_words_min_frequency or self.args.words_min_frequency,
                                     self.args.features_vocabs_prefix,
                                     function(s) return isValid(s, self.args.src_seq_length or self.args.seq_length) end,
                                     self.args.keep_frequency,
                                     self.args.idx_files,
                                     self.args.tok_src_case_feature)
  end
  if self.dataType ~= 'monotext' then
    -- use the first target file to count target features
    local tgt_file = self.list_train[1][2][2]
    dicts.tgt = onmt.data.Vocabulary.init('target',
                                     tgt_file,
                                     self.args.tgt_vocab,
                                     self.args.tgt_vocab_size,
                                     self.args.tgt_words_min_frequency,
                                     self.args.features_vocabs_prefix,
                                     function(s) return isValid(s, self.args.tgt_seq_length) end,
                                     self.args.keep_frequency,
                                     self.args.idx_files,
                                     self.args.tok_tgt_case_feature)
  end
  return dicts
end

function Preprocessor:makeData(dataset, dicts)
  if dataset ~= 'valid' or
     (self.args.valid and self.args.valid ~= '') or
     (self.args.valid_src and self.args.valid_src ~= '') or
     (self.args.valid_tgt and self.args.valid_tgt ~= '') then

    _G.logger:info("--- Preparing "..dataset.." sample")

    local sample_file = {}
    if dataset == 'train' and self.args.gsample ~= 0 then
      -- sample data using sample and sample_dict
      local sampledCount = self.args.gsample
      if sampledCount < 1 then
        sampledCount = sampledCount * self.totalCount
      else
        sampledCount = sampledCount - self.keepCount
      end
      if self.totalCount == 0 and self.keepCount < self.args.gsample then
        _G.logger:warning('You requested a sample of %d sentences but no files matched any sampling rules and only %d sentences are selected by keep rules. There could be issues with your distribution rules.',
                          self.args.gsample, self.keepCount)
      end
      if sampledCount < 0 then
        _G.logger:error('You requested a sample of %d sentences but %d are already reserved by keep rules. You should configure a larger sample or keep less sentences.',
                        self.args.gsample, self.keepCount)
        os.exit(1)
      end
      -- check how many sentences per file
      for _, f in ipairs(self.list_train) do
        if f.weight == math.huge then
          table.insert(sample_file, tds.Vec(torch.range(1, f[1]):totable()))
        else
          local n = math.ceil(sampledCount * f.weight)
          local t = torch.LongTensor(n)
          if n > 0 then
            for i = 1, n do
              t[i] = torch.random(1, f[1])
            end
            t = torch.sort(t)
          end
          table.insert(sample_file, tds.Vec(t:totable()))
        end
      end
    end

    local data = {}
    if self.dataType == 'monotext' then
      data.src = self:makeMonolingualData(self["list_"..dataset], dicts.src, sample_file)
    elseif self.dataType == 'feattext' then
      data.src, data.tgt = self:makeFeatTextData(self["list_"..dataset], dicts.tgt, sample_file)
      if not dicts.srcInputSize then
        dicts.srcInputSize = data.src.vectors[1]:size(2)
      else
        onmt.utils.Error.assert(dicts.srcInputSize==data.src.vectors[1]:size(2), "feature size is not matching in all files")
      end
    else
      data.src, data.tgt = self:makeBilingualData(self["list_"..dataset], dicts.src, dicts.tgt, sample_file)
    end

    _G.logger:info("")

    return data
  else
    _G.logger:warning('No validation data')
  end
end

return Preprocessor<|MERGE_RESOLUTION|>--- conflicted
+++ resolved
@@ -920,13 +920,8 @@
           msgPrune = msgPrune .. nameSources[i] .. ' = '..string.format("%.1f%%", prunedRatio[i] * 100)
         end
 
-<<<<<<< HEAD
-        _G.logger:info(' * ['..__threadid..'] file \'%s\' (%s): %d total, %d drawn, %d kept - unknown words: %s',
-                          _df.fname, _df.options.textOpt or '', _df[1], kept, #vectors[1], msgPrune)
-=======
         _G.logger:info(' * ['..__threadid..'] file \'%s\': %d total, %d drawn, %d kept - unknown words: %s',
-                          _df.fname or "n/a", _df[1], kept, #vectors[1], msgPrune)
->>>>>>> f7b6035b
+                          _df.fname or "n/a", _df.options.textOpt or '', _df[1], kept, #vectors[1], msgPrune)
 
         gCount = gCount + count
         gIgnored = gIgnored + ignored
