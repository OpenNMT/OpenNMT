--[[ Unit to decode a sequence of output tokens.

     .      .      .             .
     |      |      |             |
    h_1 => h_2 => h_3 => ... => h_n
     |      |      |             |
     .      .      .             .
     |      |      |             |
    h_1 => h_2 => h_3 => ... => h_n
     |      |      |             |
     |      |      |             |
    x_1    x_2    x_3           x_n

Inherits from [onmt.Sequencer](lib+onmt+Sequencer).

--]]
-- local Data = require "../data"
local Decoder, parent = torch.class('onmt.Decoder', 'onmt.Sequencer')


--[[ Construct an encoder layer.

Parameters:

  * `args` - global options.
  * `network` - optional, recurrent step template.
  * `generator` - optional, a output [onmt.Generator](lib+onmt+Generator).
--]]
function Decoder:__init(input_network, rnn, generator,
                        input_feed, mask_padding,
                        network)
  self.rnn = rnn
  self.inputNet = input_network
  self._rnn_size = self.rnn.output_size
  self._num_effective_layers = self.rnn.num_effective_layers
  self._input_feed = input_feed

  parent.__init(self, {}, network or self:_buildModel())

  -- The generator use the output of the decoder sequencer to generate the
  -- likelihoods over the target vocabulary.
  self.generator = generator
  self:add(self.generator)

  -- Input feeding means the decoder takes an extra
  -- vector each time representing the attention at the
  -- previous step.
  if input_feed then
    self.inputFeedProto = torch.Tensor()
  end

  -- Mask padding means that the attention-layer is constrained to
  -- give zero-weight to padding. This is done by storing a reference
  -- to the softmax attention-layer.
  if mask_padding then
    self.network:apply(function (layer)
      if layer.name == 'decoder_attn' then
        self.decoder_attn = layer
      end
    end)
  end

  -- Prototype for preallocated context gradient.
  self.gradContextProto = torch.Tensor()
end

--[[ Build a default one time-step of the decoder

Parameters:

  * `args` - global options.

Returns: An nn-graph mapping

  $${(c^1_{t-1}, h^1_{t-1}, .., c^L_{t-1}, h^L_{t-1}, x_t, con/H, if) =>
  (c^1_{t}, h^1_{t}, .., c^L_{t}, h^L_{t}, a)}$$

  Where ${c^l}$ and ${h^l}$ are the hidden and cell states at each layer,
  ${x_t}$ is a sparse word to lookup,
  ${con/H}$ is the context/source hidden states for attention,
  ${if}$ is the input feeding, and
  ${a}$ is the context vector computed at this timestep.
--]]
function Decoder:_buildModel()
  local inputs = {}
  local states = {}

  -- Inputs are previous layers first.
  for _ = 1, self._num_effective_layers do
    local h0 = nn.Identity()() -- batch_size x rnn_size
    table.insert(inputs, h0)
    table.insert(states, h0)
  end

  local x = nn.Identity()() -- batch_size
  table.insert(inputs, x)

  local context = nn.Identity()() -- batch_size x source_length x rnn_size
  table.insert(inputs, context)

  local input_feed
  if self._input_feed then
    input_feed = nn.Identity()() -- batch_size x rnn_size
    table.insert(inputs, input_feed)
  end

  -- Compute the input network.
  local input = self.inputNet(x)

  -- If set, concatenate previous decoder output.
  if self._input_feed then
    input = nn.JoinTable(2)({input, input_feed})
  end
  table.insert(states, input)

  -- Forward states and input into the RNN.
  local outputs = self.rnn(states)

  -- The output of a subgraph is a node: split it to access the last RNN output.
  outputs = { outputs:split(self._num_effective_layers) }

  -- Compute the attention here using h^L as query.
  local attn_layer = onmt.GlobalAttention(self._rnn_size)
  attn_layer.name = 'decoder_attn'
  local attn_output = attn_layer({outputs[#outputs], context})
  if self.rnn.dropout > 0 then
    attn_output = nn.Dropout(self.rnn.dropout)(attn_output)
  end
  table.insert(outputs, attn_output)
  return nn.gModule(inputs, outputs)
end

--[[ Update internals of model to prepare for new batch.

  Parameters:

  * See  [onmt.MaskedSoftmax](lib+onmt+MaskedSoftmax).
--]]
function Decoder:reset(source_sizes, source_length, beam_size)

  self.decoder_attn:replace(function(module)
    if module.name == 'softmax_attn' then
      local mod
      if source_sizes ~= nil then
        mod = onmt.MaskedSoftmax(source_sizes, source_length, beam_size)
      else
        mod = nn.SoftMax()
      end

      mod.name = 'softmax_attn'
      mod = utils.Cuda.convert(mod)
      self.softmax_attn = mod
      return mod
    else
      return module
    end
  end)
end

--[[ Run one step of the decoder.

Parameters:

 * `input` - sparse input (1)
 * `prev_states` - stack of hidden states (batch x layers*model x rnn_size)
 * `context` - encoder output (batch x n x rnn_size)
 * `prev_out` - previous distribution (batch x #words)
 * `t` - current timestep

Returns:

 1. `out` - Top-layer Hidden state
 2. `states` - All states
--]]
function Decoder:forward_one(input, prev_states, context, prev_out, t)
  local inputs = {}

  -- Create RNN input (see sequencer.lua `build_network('dec')`).
  utils.Table.append(inputs, prev_states)
  table.insert(inputs, input)
  table.insert(inputs, context)
  local input_size
  if torch.type(input) == 'table' then
    input_size = input[1]:size(1)
  else
    input_size = input:size(1)
  end

  if self._input_feed then
    if prev_out == nil then
      table.insert(inputs, utils.Tensor.reuseTensor(self.inputFeedProto,
                                                    { input_size, self._rnn_size }))
    else
      table.insert(inputs, prev_out)
    end
  end

  -- Remember inputs for the backward pass.
  if self.train then
    self.inputs[t] = inputs
  end

  local outputs = self:net(t):forward(inputs)
  local out = outputs[#outputs]
  local states = {}
  for i = 1, #outputs - 1 do
    table.insert(states, outputs[i])
  end

  return out, states
end

--[[Compute all forward steps.

  Parameters:

  * `batch` - based on data.lua
  * `encoder_states`
  * `context`
  * `func` - Calls `func(out, t)` each timestep.
--]]

function Decoder:forward_and_apply(batch, encoder_states, context, func)
  -- TODO: Make this a private method.

  if self.statesProto == nil then
    self.statesProto = utils.Tensor.initTensorTable(self._num_effective_layers,
                                                    self.stateProto,
                                                    { batch.size, self._rnn_size })
  end

  local states = utils.Tensor.copyTensorTable(self.statesProto, encoder_states)

  local prev_out

  for t = 1, batch.target_length do
    prev_out, states = self:forward_one(Data.get_target_input(batch, t), states, context, prev_out, t)
    func(prev_out, t)
  end
end

--[[Compute all forward steps.

Parameters:

  * `batch` - based on data.lua
  * `encoder_states` - the final encoder states
  * `context` - the context to apply attention to.

Returns: Tables of top hidden layer at each timestep.

--]]
function Decoder:forward(batch, encoder_states, context)
  if self.train then
    self.inputs = {}
  end

  local outputs = {}

  self:forward_and_apply(batch, encoder_states, context, function (out)
    table.insert(outputs, out)
  end)

  return outputs
end

--[[ Compute the standard backward update.

Parameters:

  * `batch`
  * `outputs`
  * `criterion`

  Note: This code is both the standard backward and criterion forward/backward.
  It returns both the gradInputs (ret 1 and 2) and the loss.
-- ]]
function Decoder:backward(batch, outputs, criterion)
  if self.gradOutputsProto == nil then
    self.gradOutputsProto = utils.Tensor.initTensorTable(self._num_effective_layers + 1,
                                                         self.gradOutputProto,
                                                         { batch.size, self._rnn_size })
  end

  local grad_states_input = utils.Tensor.reuseTensorTable(self.gradOutputsProto,
                                                          { batch.size, self._rnn_size })
  local grad_context_input = utils.Tensor.reuseTensor(self.gradContextProto,
                                                      { batch.size, batch.source_length, self._rnn_size })

  local grad_context_idx = #self.statesProto + 2
  local grad_input_feed_idx = #self.statesProto + 3

  local loss = 0

  for t = batch.target_length, 1, -1 do
    -- Compute decoder output gradients.
    -- Note: This would typically be in the forward pass.
    local pred = self.generator:forward(outputs[t])
    local output = Data.get_target_output(batch, t)

<<<<<<< HEAD
    loss = loss + criterion:forward(pred, output) / batch.total_size
=======
    loss = loss + criterion:forward(pred, output)
>>>>>>> f9ec1ae8

    -- Compute the criterion gradient.
    local gen_grad_out = criterion:backward(pred, output)
    for j = 1, #gen_grad_out do
      gen_grad_out[j]:div(batch.total_size)
    end

    -- Compute the final layer gradient.
    local dec_grad_out = self.generator:backward(outputs[t], gen_grad_out)
    grad_states_input[#grad_states_input]:add(dec_grad_out)

    -- Compute the standarad backward.
    local grad_input = self:net(t):backward(self.inputs[t], grad_states_input)

    -- Accumulate encoder output gradients.
    grad_context_input:add(grad_input[grad_context_idx])
    grad_states_input[#grad_states_input]:zero()

    -- Accumulate previous output gradients with input feeding gradients.
    if self._input_feed and t > 1 then
      grad_states_input[#grad_states_input]:add(grad_input[grad_input_feed_idx])
    end

    -- Prepare next decoder output gradients.
    for i = 1, #self.statesProto do
      grad_states_input[i]:copy(grad_input[i])
    end
  end

  return grad_states_input, grad_context_input, loss
end

--[[ Compute the loss on a batch based on final layer `generator`.]]
function Decoder:compute_loss(batch, encoder_states, context, criterion)
  local loss = 0
  self:forward_and_apply(batch, encoder_states, context, function (out, t)
    local pred = self.generator:forward(out)
    local output = Data.get_target_output(batch, t)
    loss = loss + criterion:forward(pred, output)
  end)

  return loss
end

--[[ Compute the cumulative score of a target sequence.
  Used in decoding when gold data are provided.
]]
function Decoder:compute_score(batch, encoder_states, context)
  local score = {}

  self:forward_and_apply(batch, encoder_states, context, function (out, t)
    local pred = self.generator:forward(out)
    for b = 1, batch.size do
      if t <= batch.target_size[b] then
        score[b] = (score[b] or 0) + pred[1][b][batch.target_output[t][b]]
      end
    end
  end)
  return score
end<|MERGE_RESOLUTION|>--- conflicted
+++ resolved
@@ -298,11 +298,7 @@
     local pred = self.generator:forward(outputs[t])
     local output = Data.get_target_output(batch, t)
 
-<<<<<<< HEAD
-    loss = loss + criterion:forward(pred, output) / batch.total_size
-=======
     loss = loss + criterion:forward(pred, output)
->>>>>>> f9ec1ae8
 
     -- Compute the criterion gradient.
     local gen_grad_out = criterion:backward(pred, output)
