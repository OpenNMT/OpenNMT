--- conflicted
+++ resolved
@@ -70,15 +70,8 @@
 cmd:text("")
 
 -- GPU
-<<<<<<< HEAD
-cmd:option('-gpuid', 0, [[1-based identifier of the GPU to use. CPU is used when the option is < 1]])
-cmd:option('-nparallel', 1, [[When using GPUs, how many batches to execute in parallel.
-                            Note: this will technically change the final batch size to max_batch_size*nparallel.]])
-cmd:option('-async_parallel', false, [[Use asynchronous parallelism training]])
-=======
 onmt.utils.Cuda.declareOpts(cmd)
 cmd:option('-async_parallel', false, [[Use asynchronous parallelism training.]])
->>>>>>> 79ebd0b3
 cmd:option('-async_parallel_minbatch', 1000, [[For async parallel computing, minimal number of batches before being parallel.]])
 cmd:option('-no_nccl', false, [[Disable usage of nccl in parallel mode]])
 cmd:option('-fp16', false, [[Use half-precision float on GPU]])
