--- conflicted
+++ resolved
@@ -1,156 +1,6 @@
 require('onmt.init')
 
-<<<<<<< HEAD
-local path = require('pl.path')
-require('tds')
-local cmd = torch.CmdLine()
-
-cmd:text("")
-cmd:text("**train.lua**")
-cmd:text("")
-
-cmd:option('-config', '', [[Read options from this file]])
-
-cmd:text("")
-cmd:text("**Data options**")
-cmd:text("")
-
-cmd:option('-data', '', [[Path to the training *-train.t7 file from preprocess.lua]])
-cmd:option('-save_model', '', [[Model filename (the model will be saved as
-                              <save_model>_epochN_PPL.t7 where PPL is the validation perplexity]])
-cmd:option('-train_from', '', [[If training from a checkpoint then this is the path to the pretrained model.]])
-cmd:option('-continue', false, [[If training from a checkpoint, whether to continue the training in the same configuration or not.]])
-
-cmd:text("")
-cmd:text("**Model options**")
-cmd:text("")
-
-cmd:option('-layers', 2, [[Number of layers in the RNN encoder/decoder]])
-cmd:option('-rnn_size', 500, [[Size of RNN hidden states]])
-cmd:option('-rnn_type', 'LSTM', [[Type of RNN cell: LSTM, GRU]])
-cmd:option('-word_vec_size', 500, [[Word embedding sizes]])
-cmd:option('-feat_merge', 'concat', [[Merge action for the features embeddings: concat or sum]])
-cmd:option('-feat_vec_exponent', 0.7, [[When using concatenation, if the feature takes N values
-                                      then the embedding dimension will be set to N^exponent]])
-cmd:option('-feat_vec_size', 20, [[When using sum, the common embedding size of the features]])
-cmd:option('-input_feed', 1, [[Feed the context vector at each time step as additional input (via concatenation with the word embeddings) to the decoder.]])
-cmd:option('-residual', false, [[Add residual connections between RNN layers.]])
-cmd:option('-brnn', false, [[Use a bidirectional encoder]])
-cmd:option('-brnn_merge', 'sum', [[Merge action for the bidirectional hidden states: concat or sum]])
-
-cmd:text("")
-cmd:text("**Optimization options**")
-cmd:text("")
-
-cmd:option('-max_batch_size', 64, [[Maximum batch size]])
-cmd:option('-end_epoch', 13, [[The final epoch of the training]])
-cmd:option('-start_epoch', 1, [[If loading from a checkpoint, the epoch from which to start]])
-cmd:option('-start_iteration', 1, [[If loading from a checkpoint, the iteration from which to start]])
-cmd:option('-param_init', 0.1, [[Parameters are initialized over uniform distribution with support (-param_init, param_init)]])
-cmd:option('-optim', 'sgd', [[Optimization method. Possible options are: sgd, adagrad, adadelta, adam]])
-cmd:option('-learning_rate', 1, [[Starting learning rate. If adagrad/adadelta/adam is used,
-                                then this is the global learning rate. Recommended settings are: sgd = 1,
-                                adagrad = 0.1, adadelta = 1, adam = 0.0002]])
-cmd:option('-max_grad_norm', 5, [[If the norm of the gradient vector exceeds this renormalize it to have the norm equal to max_grad_norm]])
-cmd:option('-dropout', 0.3, [[Dropout probability. Dropout is applied between vertical LSTM stacks.]])
-cmd:option('-learning_rate_decay', 0.5, [[Decay learning rate by this much if (i) perplexity does not decrease
-                                        on the validation set or (ii) epoch has gone past the start_decay_at_limit]])
-cmd:option('-start_decay_at', 9, [[Start decay after this epoch]])
-cmd:option('-curriculum', 0, [[For this many epochs, order the minibatches based on source
-                             sequence length. Sometimes setting this to 1 will increase convergence speed.]])
-cmd:option('-pre_word_vecs_enc', '', [[If a valid path is specified, then this will load
-                                     pretrained word embeddings on the encoder side.
-                                     See README for specific formatting instructions.]])
-cmd:option('-pre_word_vecs_dec', '', [[If a valid path is specified, then this will load
-                                     pretrained word embeddings on the decoder side.
-                                     See README for specific formatting instructions.]])
-cmd:option('-fix_word_vecs_enc', false, [[Fix word embeddings on the encoder side]])
-cmd:option('-fix_word_vecs_dec', false, [[Fix word embeddings on the decoder side]])
-
-cmd:text("")
-cmd:text("**Other options**")
-cmd:text("")
-
--- GPU
-onmt.utils.Cuda.declareOpts(cmd)
-cmd:option('-async_parallel', false, [[Use asynchronous parallelism training.]])
-cmd:option('-async_parallel_minbatch', 1000, [[For async parallel computing, minimal number of batches before being parallel.]])
-cmd:option('-no_nccl', false, [[Disable usage of nccl in parallel mode.]])
-cmd:option('-fp16', false, [[Use half-precision float on GPU]])
-
-cmd:option('-disable_mem_optimization', false, [[Disable sharing internal of internal buffers between clones - which is in general safe,
-                                                except if you want to look inside clones for visualization purpose for instance.]])
-
--- bookkeeping
-cmd:option('-save_every', 0, [[Save intermediate models every this many iterations within an epoch.
-                             If = 0, will not save models within an epoch. ]])
-cmd:option('-report_every', 50, [[Print stats every this many iterations within an epoch.]])
-cmd:option('-seed', 3435, [[Seed for random initialization]])
-cmd:option('-json_log', false, [[Outputs logs in JSON format.]])
-
-onmt.utils.Logger.declareOpts(cmd)
-
-local opt = cmd:parse(arg)
-
-local function initParams(model, verbose)
-  local numParams = 0
-  local params = {}
-  local gradParams = {}
-
-  if verbose then
-    _G.logger:info('Initializing parameters...')
-  end
-
-  -- Order the model table because we need all replicas to have the same order.
-  local orderedIndex = {}
-  for key in pairs(model) do
-    table.insert(orderedIndex, key)
-  end
-  table.sort(orderedIndex)
-
-  for _, key in ipairs(orderedIndex) do
-    local mod = model[key]
-    local p, gp = mod:getParameters()
-
-    if opt.train_from:len() == 0 then
-      p:uniform(-opt.param_init, opt.param_init)
-
-      mod:apply(function (m)
-        if m.postParametersInitialization then
-          m:postParametersInitialization()
-        end
-      end)
-    end
-
-    numParams = numParams + p:size(1)
-    table.insert(params, p)
-    table.insert(gradParams, gp)
-  end
-
-  if verbose then
-    _G.logger:info(" * number of parameters: " .. numParams)
-  end
-
-  return params, gradParams
-end
-
-local function buildCriterion(vocabSize, features)
-  local criterion = nn.ParallelCriterion(false)
-
-  local function addNllCriterion(size)
-    -- Ignores padding value.
-    local w = torch.ones(size)
-    w[onmt.Constants.PAD] = 0
-
-    local nll = nn.ClassNLLCriterion(w)
-
-    -- Let the training code manage loss normalization.
-    nll.sizeAverage = false
-    criterion:add(nll)
-  end
-=======
 local cmd = onmt.utils.ExtendedCmdLine.new('train.lua')
->>>>>>> de616c30
 
 -- First argument define the model type: seq2seq/lm - default is seq2seq.
 local modelType = cmd.getArgument(arg, '-model_type') or 'seq2seq'
