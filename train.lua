--- conflicted
+++ resolved
@@ -63,359 +63,6 @@
 
 local opt = cmd:parse(arg)
 
-<<<<<<< HEAD
-=======
-local function initParams(model, verbose)
-  local numParams = 0
-  local params = {}
-  local gradParams = {}
-
-  if verbose then
-    _G.logger:info('Initializing parameters...')
-  end
-
-  -- Order the model table because we need all replicas to have the same order.
-  local orderedIndex = {}
-  for key in pairs(model) do
-    table.insert(orderedIndex, key)
-  end
-  table.sort(orderedIndex)
-
-  for _, key in ipairs(orderedIndex) do
-    local mod = model[key]
-    local p, gp = mod:getParameters()
-
-    if opt.train_from:len() == 0 then
-      p:uniform(-opt.param_init, opt.param_init)
-
-      mod:apply(function (m)
-        if m.postParametersInitialization then
-          m:postParametersInitialization()
-        end
-      end)
-    end
-
-    numParams = numParams + p:size(1)
-    table.insert(params, p)
-    table.insert(gradParams, gp)
-  end
-
-  if verbose then
-    _G.logger:info(" * number of parameters: " .. numParams)
-  end
-
-  return params, gradParams
-end
-
-local function buildCriterion(vocabSize, features)
-  local criterion = nn.ParallelCriterion(false)
-
-  local function addNllCriterion(size)
-    -- Ignores padding value.
-    local w = torch.ones(size)
-    w[onmt.Constants.PAD] = 0
-
-    local nll = nn.ClassNLLCriterion(w)
-
-    -- Let the training code manage loss normalization.
-    nll.sizeAverage = false
-    criterion:add(nll)
-  end
-
-  addNllCriterion(vocabSize)
-
-  for j = 1, #features do
-    addNllCriterion(features[j]:size())
-  end
-
-  return criterion
-end
-
-local function eval(model, criterion, data)
-  local loss = 0
-  local total = 0
-
-  model.encoder:evaluate()
-  model.decoder:evaluate()
-
-  for i = 1, data:batchCount() do
-    local batch = onmt.utils.Cuda.convert(data:getBatch(i))
-    local encoderStates, context = model.encoder:forward(batch)
-    loss = loss + model.decoder:computeLoss(batch, encoderStates, context, criterion)
-    total = total + batch.targetNonZeros
-  end
-
-  model.encoder:training()
-  model.decoder:training()
-
-  return math.exp(loss / total)
-end
-
-local function trainModel(model, trainData, validData, dataset, info)
-  local params, gradParams = {}, {}
-  local criterion
-
-  onmt.utils.Parallel.launch(function(idx)
-    -- Only logs information of the first thread.
-    local verbose = idx == 1 and not opt.json_log
-
-    _G.params, _G.gradParams = initParams(_G.model, verbose)
-    for _, mod in pairs(_G.model) do
-      mod:training()
-    end
-
-    -- define criterion of each GPU
-    _G.criterion = onmt.utils.Cuda.convert(buildCriterion(dataset.dicts.tgt.words:size(),
-                                                          dataset.dicts.tgt.features))
-
-    -- optimize memory of the first clone
-    if not opt.disable_mem_optimization then
-      local batch = onmt.utils.Cuda.convert(trainData:getBatch(1))
-      batch.totalSize = batch.size
-      onmt.utils.Memory.optimize(_G.model, _G.criterion, batch, verbose)
-    end
-
-    return idx, _G.criterion, _G.params, _G.gradParams
-  end, function(idx, thecriterion, theparams, thegradParams)
-    if idx == 1 then
-      criterion = thecriterion
-    end
-    params[idx] = theparams
-    gradParams[idx] = thegradParams
-  end)
-
-  local optim = onmt.train.Optim.new({
-    method = opt.optim,
-    numModels = #params[1],
-    learningRate = opt.learning_rate,
-    learningRateDecay = opt.learning_rate_decay,
-    startDecayAt = opt.start_decay_at,
-    optimStates = (info and info.optimStates) or nil
-  })
-
-  local checkpoint = onmt.train.Checkpoint.new(opt, model, optim, dataset.dicts)
-
-  local function trainEpoch(epoch, lastValidPpl, doProfile)
-    local epochState
-    local batchOrder
-
-    local epochProfiler = onmt.utils.Profiler.new(doProfile)
-
-    local startI = opt.start_iteration
-
-    local numIterations = trainData:batchCount()
-    -- In parallel mode, number of iterations is reduced to reflect larger batch size.
-    if onmt.utils.Parallel.count > 1 and not opt.async_parallel then
-      numIterations = math.ceil(numIterations / onmt.utils.Parallel.count)
-    end
-
-    if startI > 1 and info ~= nil then
-      epochState = onmt.train.EpochState.new(epoch, numIterations, optim:getLearningRate(), lastValidPpl, info.epochStatus)
-      batchOrder = info.batchOrder
-    else
-      epochState = onmt.train.EpochState.new(epoch, numIterations, optim:getLearningRate(), lastValidPpl)
-      -- Shuffle mini batch order.
-      batchOrder = torch.randperm(trainData:batchCount())
-    end
-
-    opt.start_iteration = 1
-
-    local function trainNetwork(batch)
-      optim:zeroGrad(_G.gradParams)
-      _G.profiler:start("encoder.fwd")
-      local encStates, context = _G.model.encoder:forward(batch)
-      _G.profiler:stop("encoder.fwd"):start("decoder.fwd")
-      local decOutputs = _G.model.decoder:forward(_G.batch, encStates, context)
-      _G.profiler:stop("decoder.fwd"):start("decoder.bwd")
-      local encGradStatesOut, gradContext, loss = _G.model.decoder:backward(_G.batch, decOutputs, _G.criterion)
-      _G.profiler:stop("decoder.bwd"):start("encoder.bwd")
-      _G.model.encoder:backward(_G.batch, encGradStatesOut, gradContext)
-      _G.profiler:stop("encoder.bwd")
-      return loss
-    end
-
-    if not opt.async_parallel then
-      local iter = 1
-      for i = startI, trainData:batchCount(), onmt.utils.Parallel.count do
-        local batches = {}
-        local totalSize = 0
-
-        for j = 1, math.min(onmt.utils.Parallel.count, trainData:batchCount() - i + 1) do
-          local batchIdx = batchOrder[i + j - 1]
-          if epoch <= opt.curriculum then
-            batchIdx = i + j - 1
-          end
-          table.insert(batches, trainData:getBatch(batchIdx))
-          totalSize = totalSize + batches[#batches].size
-        end
-
-        local losses = {}
-
-        onmt.utils.Parallel.launch(function(idx)
-          _G.profiler = onmt.utils.Profiler.new(doProfile)
-
-          _G.batch = batches[idx]
-          if _G.batch == nil then
-            return idx, 0, _G.profiler:dump()
-          end
-
-          -- Send batch data to the GPU.
-          onmt.utils.Cuda.convert(_G.batch)
-          _G.batch.totalSize = totalSize
-          local loss = trainNetwork(_G.batch)
-
-          return idx, loss, _G.profiler:dump()
-        end,
-        function(idx, loss, profile)
-          losses[idx]=loss
-          epochProfiler:add(profile)
-        end)
-
-        -- Accumulate the gradients from the different parallel threads.
-        onmt.utils.Parallel.accGradParams(gradParams, batches)
-
-        -- Update the parameters.
-        optim:prepareGrad(gradParams[1], opt.max_grad_norm)
-        optim:updateParams(params[1], gradParams[1])
-
-        -- Synchronize the parameters with the different parallel threads.
-        onmt.utils.Parallel.syncParams(params)
-
-        for bi = 1, #batches do
-          epochState:update(batches[bi], losses[bi])
-        end
-
-        if iter % opt.report_every == 0 then
-          epochState:log(iter, opt.json_log)
-        end
-        if opt.save_every > 0 and iter % opt.save_every == 0 then
-          checkpoint:saveIteration(iter, epochState, batchOrder, not opt.json_log)
-        end
-        iter = iter + 1
-      end
-    else
-      -- Asynchronous parallel.
-      local counter = onmt.utils.Parallel.getCounter()
-      counter:set(startI)
-      local masterGPU = onmt.utils.Cuda.gpuIds[1]
-      local gradBuffer = onmt.utils.Parallel.gradBuffer
-      local gmutexId = onmt.utils.Parallel.gmutexId()
-
-      while counter:get() <= trainData:batchCount() do
-        local startCounter = counter:get()
-
-        onmt.utils.Parallel.launch(function(idx)
-          _G.profiler = onmt.utils.Profiler.new(doProfile)
-          -- First GPU is only used for master parameters.
-          -- Use 1 GPU only for 1000 first batch.
-          if idx == 1 or (idx > 2 and epoch == 1 and counter:get() < opt.async_parallel_minbatch) then
-            return
-          end
-
-          local lossThread = 0
-          local batchThread = {
-            size = 1,
-            sourceLength = 0,
-            targetLength = 0,
-            targetNonZeros = 0
-          }
-
-          while true do
-            -- Do not process more than 1000 batches (TODO - make option) in one shot.
-            if counter:get() - startCounter >= 1000 then
-              return lossThread, batchThread, _G.profiler:dump()
-            end
-
-            local i = counter:inc()
-            if i > trainData:batchCount() then
-              return lossThread, batchThread, _G.profiler:dump()
-            end
-
-            local batchIdx = batchOrder[i]
-            if epoch <= opt.curriculum then
-              batchIdx = i
-            end
-
-            _G.batch = trainData:getBatch(batchIdx)
-
-            -- Send batch data to the GPU.
-            onmt.utils.Cuda.convert(_G.batch)
-            _G.batch.totalSize = _G.batch.size
-            local loss = trainNetwork(_G.batch)
-
-            -- Update the parameters.
-            optim:prepareGrad(_G.gradParams, opt.max_grad_norm)
-
-            -- Add up gradParams to params and synchronize back to this thread.
-            onmt.utils.Parallel.updateAndSync(params[1], _G.gradParams, _G.params, gradBuffer, masterGPU, gmutexId)
-
-            batchThread.sourceLength = batchThread.sourceLength + _G.batch.sourceLength * _G.batch.size
-            batchThread.targetLength = batchThread.targetLength + _G.batch.targetLength * _G.batch.size
-            batchThread.targetNonZeros = batchThread.targetNonZeros + _G.batch.targetNonZeros
-            lossThread = lossThread + loss
-
-            -- we don't have information about the other threads here - we can only report progress
-            if i % opt.report_every == 0 then
-              _G.logger:info('Epoch %d ; ... batch %d/%d', epoch, i, trainData:batchCount())
-            end
-          end
-        end,
-        function(theloss, thebatch, profile)
-          if theloss then
-            epochState:update(thebatch, theloss)
-          end
-          epochProfiler:add(profile)
-        end)
-
-        if opt.report_every > 0 then
-          epochState:log(counter:get(), opt.json_log)
-        end
-        if opt.save_every > 0 then
-          checkpoint:saveIteration(counter:get(), epochState, batchOrder, not opt.json_log)
-        end
-      end
-    end
-
-    return epochState, epochProfiler:dump()
-  end
-
-  local validPpl = 0
-
-  if not opt.json_log then
-    _G.logger:info('Start training...')
-  end
-
-  for epoch = opt.start_epoch, opt.end_epoch do
-    if not opt.json_log then
-      _G.logger:info('')
-    end
-
-    local globalProfiler = onmt.utils.Profiler.new(opt.profiler)
-
-    globalProfiler:start("train")
-    local epochState, epochProfile = trainEpoch(epoch, validPpl, opt.profiler)
-    globalProfiler:add(epochProfile)
-    globalProfiler:stop("train")
-
-    globalProfiler:start("valid")
-    validPpl = eval(model, criterion, validData)
-    globalProfiler:stop("valid")
-
-    if not opt.json_log then
-      if opt.profiler then _G.logger:info('profile: %s', globalProfiler:log()) end
-      _G.logger:info('Validation perplexity: %.2f', validPpl)
-    end
-
-    if opt.optim == 'sgd' then
-      optim:updateLearningRate(validPpl, epoch)
-    end
-
-    checkpoint:saveEpoch(validPpl, epochState, not opt.json_log)
-  end
-end
-
-
->>>>>>> 792f3599
 local function main()
 
   torch.manualSeed(opt.seed)
@@ -429,35 +76,7 @@
   local checkpoint
   checkpoint, opt = onmt.train.Checkpoint.loadFromCheckpoint(opt)
 
-<<<<<<< HEAD
   _G.logger:info('Training '..modelClass.modelName()..' model')
-=======
-    checkpoint = torch.load(opt.train_from)
-
-    opt.layers = checkpoint.options.layers
-    opt.rnn_size = checkpoint.options.rnn_size
-    opt.brnn = checkpoint.options.brnn
-    opt.brnn_merge = checkpoint.options.brnn_merge
-    opt.input_feed = checkpoint.options.input_feed
-
-    -- Resume training from checkpoint
-    if opt.continue then
-      opt.optim = checkpoint.options.optim
-      opt.learning_rate_decay = checkpoint.options.learning_rate_decay
-      opt.start_decay_at = checkpoint.options.start_decay_at
-      opt.curriculum = checkpoint.options.curriculum
-
-      opt.learning_rate = checkpoint.info.learningRate
-      opt.start_epoch = checkpoint.info.epoch
-      opt.start_iteration = checkpoint.info.iteration
-
-      if not opt.json_log then
-        _G.logger:info('Resuming training from epoch ' .. opt.start_epoch
-                         .. ' at iteration ' .. opt.start_iteration .. '...')
-      end
-    end
-  end
->>>>>>> 792f3599
 
   -- Create the data loader class.
   _G.logger:info('Loading data from \'' .. opt.data .. '\'...')
@@ -515,7 +134,8 @@
   end)
 
   -- Define optimization method.
-  local optim = onmt.train.Optim.new(opt, opt.optim_states)
+  local optimStates = (checkpoint.info and checkpoint.info.optimStates) or nil
+  local optim = onmt.train.Optim.new(opt, optimStates)
   -- Initialize trainer.
   local trainer = onmt.Trainer.new(opt)
 
