OpenNMT provides native implementation of scoring metrics - BLEU, TER, DLRATIO

All metrics can be used as a validation metric (see [option `-validation_metric`](../options/train/#trainer-options)) during training or standalone using `tools/score.lua`:

```bash
$ th tools/score.lua REFERENCE [-sample SN] [-scorer bleu|ter|dlratio] PARAMS < OUT
```

The actual metric is selected with `scorer` option and the output is a line with 3 field, tab separated like:

```
34.73        +/-0.83        BLEU = 34.77, 79.8/49.1/29.6/17.6 (BP=0.919, ratio=0.922, hyp_len=26742, ref_len=28995)
54.77                       TER = 54.77 (Ins 1.8, Del 4.4, Sub 9.6, Shft 1.9, WdSh 2.6)
```

The fields are:

* numeric value of the score
* 95% confidence error margin (1.96\*standard deviation) for k samples of half-size
* formated scorer output

!!! tip "Tip"
    *Error margin* is a simple way to know if score variation is part of metric calculation variation or is significant.

The scorer use by default `space` tokenization suited for evaluation of tokenized translation. For evaluation of tokenized translation,
you can use `-tokenizer max` option applying on the fly the following tokenization options and suited for most language pairs:

```
-mode=aggressive
-segment_alphabet=Han,Kanbun,Katakana,Hiragana
-segment_alphabet_change
```

<<<<<<< HEAD
Alternatively, you can tokenized both translation output and translation reference with your favorite tokenization options and score 
=======
Alternatively, you can tokenize both translation output and translation reference with your favorite tokenization options and score 
>>>>>>> f78db1f7
on this corpus using default `space` tokenization.

# BLEU

[BLEU](https://en.wikipedia.org/wiki/BLEU) is a metric widely used for evaluation of machine translation output.

Syntax follows [multi-bleu.perl](https://github.com/moses-smt/mosesdecoder/blob/master/scripts/generic/multi-bleu.perl) syntax:

```bash
$ th tools/score.lua REFERENCE [-sample SN] [-scorer bleu] [-order N] < OUT
```

generating:
```log
[06/17/17 09:39:04 INFO] 4 references, 1002 sentences
BLEU = 34.77 +/- 0.43, 79.8/49.1/29.6/17.6 (BP=0.919, ratio=0.922, hyp_len=26742, ref_len=28995)
```

where:

* `REFERENCE` is either a single file, or a prefix for multiple-reference `REFERENCE0`, `REFERENCE1`, ...
* `-order` is bleu n-gram order (default 4)

# TER

[TER](http://www.cs.umd.edu/~snover/tercom/) is an error metric for machine translation that messures the number of edits required to change a system output into one of the references. It is generally prefered to BLEU for estimation of sentence post-editing effort.

# DLRATIO

[Damerau-Levenshtein edit distance](https://en.wikipedia.org/wiki/Damerau–Levenshtein_distance) is edit distance between 2 sentences. It is a simplified version of `TER` (in particular, `TER` that also integrates numbers of sequence shift).



<|MERGE_RESOLUTION|>--- conflicted
+++ resolved
@@ -31,11 +31,7 @@
 -segment_alphabet_change
 ```
 
-<<<<<<< HEAD
-Alternatively, you can tokenized both translation output and translation reference with your favorite tokenization options and score 
-=======
 Alternatively, you can tokenize both translation output and translation reference with your favorite tokenization options and score 
->>>>>>> f78db1f7
 on this corpus using default `space` tokenization.
 
 # BLEU
