This page lists all the differences between commandline options of `OpenNMT` (lua version) and `OpenNMT-py` (python version). Identical options are not described.

## `tokenize.lua`, `learn_bpe.lua`

There is no python version yet of tokenization/bpe scripts.

## `preprocess.(lua|py)`

OpenNMT-lua reference option list for `preprocess.lua` is documented [here](http://opennmt.net/OpenNMT/options/preprocess/).

Commandline options differences:

|      | `OpenNMT-lua` | `OpenNMT-py` |
| ---  | ---           | ---          |
| `config`<br>`save_config` |  | *not supported* |
| `src_img_dir` | *not supported* | used for `src_type img` |
| `data_type` | `bitext`, `monotext`, `feattext` - used for ASR and LM models | `text`, `img` (*) |
| `src_seq_length_trunc` | *not supported* | if sentence too long, truncate it |
| `tgt_seq_length_trunc` | *not supported* | if sentence too long, truncate it |
| `check_plength` | check alignment of source/target for sequence tagging | *not supported* |
| `time_shift_features` | shift feature by one timestep | *not supported* |
| `keep_frequency` | used by sampled softmax | *not supported* |
| `sort` | | *not optional*: can not be disabled |
| `idx_files` | for `feattext` - provide format to align source&target alignment | *not supported* |
| <span style="color:blue">Logging Options<span> |||
| `log_file`<br>`disable_logs`<br>`log_level` | | *not supported* |

(*) Lua implementation of `im2text` is in independent repository [here](https://github.com/OpenNMT/Im2Text).

## `train.(lua|py)`

OpenNMT-lua reference option list for `preprocess.lua` is documented [here](http://opennmt.net/OpenNMT/options/train/).

Commandline options differences:

|      | `OpenNMT-lua` | `OpenNMT-py` |
| ---  | ---           | ---          |
| `config`<br>`save_config` |  | *not supported* |
| <span style="color:blue">Sampling Options<span> |||
| `sample`<br>`sample_type`<br>`sample_perplexity_init`<br>`sample_perplexity_max`<br>`sample_vocab`  | [Sampled dataset options](/options/train/#sampled-dataset-options) | *not supported* |
| <span style="color:blue">Model Options<span> |||
| `model_type` | `lm`, `seq2seq`, `seqtagger` | `text`, `img` |
| `share_decoder_embeddings` | *not supported* | share the word and softmax embeddings for decoder |
| `use_pos_emb` | add positional embeddings to word embeddings | *not supported* |
| `max_pos` | connected to `use_pos_emb` | *not supported* |
| `position_encoding` | *not supported* | use a sinusoid to mark relative words positions. |
| `feat_merge` | `concat`, `sum` | `concat`, `sum`, `mlp` |
| `dropout_input` | Dropout applied to the input of the recurrent module | *not supported* |
| `dropout_words` | Dropout applied to the full source sequence | *not supported* |
| `dropout_type` | `naive`, `variational` | *not supported*: dropout is `naive` |
| `residual` | Add residual connections between recurrent layers | *not supported* |
| `bridge` | `copy`, `dense`, `dense_nonlinear` | *not supported* |
| `encoder_type` | `rnn`, `brnn`, `dbrnn`, `pdbrnn`, `gnmt`, `cnn` | `rnn`, `mean`, `transformer` |
| `decoder_layer` | *not supported* | `rnn`, `transformer` |
| `pdbrnn_reduction`<br>`pdbrnn_merge` | for `encoder_type` set to `pdbrnn` | *not supported* |
| `cnn_layers`<br>`cnn_kernel`<br>`cnn_size` | for `encoder_type` set to `cnn` | *not supported* |
| `truncated_decoder` | *not supported* | truncated back propagation through time |
| <span style="color:blue">Attention Options<span> |||
| `attention` | `none`, `global` | *not supported*: only global attention |
| `global_attention` | `general`, `dot`, `concat` | `dot`, `general`, `mlp` |
| `copy_attn` | *not supported* | copy attention layer |
| `coverage_attn`<br>`lambda_coverage` | *not supported* | coverage attention layer |
| `context_gate` | *not supported* | `source`, `target`, `both` |
| <span style="color:blue">Training Options<span> |||
| `async_parallel`<br>`async_parallel_minbatch` | Async multi-gpu training | *not supported* |
| `start_iteration` |  | *not supported* |
| `end_epoch` | final epoch of the training | *not supported*: see `epochs` |
| `epochs` | *not supported*: see `end_epoch` | number of training epochs |
| `validation_metric` | `perplexity`, `loss`, `bleu`, `ter`, `dlratio` | *not supported* always perplexity |
| `save_validation_translation_every` |  | *not supported* |
| <span style="color:blue">Optim Options<span> |||
| `max_batch_size` | maximum batch size | *not supported*: see `max_generator_batches` |
| `uneven_batches` |  |  |
| `max_generator_batches` | *not supported* |  |
| `min_learning_rate` | do not continue the training past this learning rate value | *not supported* |
| `start_decay_score_delta` |  | *not supported* |
| `decay` | default, epoch_only, score_only | *not supported* |
| `decay_method` |  | use a custom learning rate decay (?) |
| `warmup_steps` | *not supported* | number of warmup steps for custom decay |
| <span style="color:blue">Saver Options<span> |||
| `continue` |  | *not supported* |
| `start_checkpoint_at` | *not supported* |  |
| `save_every` |  | *not supported* |
| `save_every_epochs` |  | *not supported* |
| <span style="color:blue">Logging Options<span> |||
| `log_file`<br>`disable_logs`<br>`log_level` | | *not supported* |
<<<<<<< HEAD
=======
| `exp_port` | port of the Crayon server | *not supported*: default port 8889 is used |
>>>>>>> 50719894
| <span style="color:blue">GPU Options<span> |||
| `fp16` | half-float precision for GPU | *not supported* |
| `fallback_to_cpu` |  | *not supported* |
| `no_nccl` |  | *not supported* |
<|MERGE_RESOLUTION|>--- conflicted
+++ resolved
@@ -1,94 +1,91 @@
-This page lists all the differences between commandline options of `OpenNMT` (lua version) and `OpenNMT-py` (python version). Identical options are not described.
-
-## `tokenize.lua`, `learn_bpe.lua`
-
-There is no python version yet of tokenization/bpe scripts.
-
-## `preprocess.(lua|py)`
-
-OpenNMT-lua reference option list for `preprocess.lua` is documented [here](http://opennmt.net/OpenNMT/options/preprocess/).
-
-Commandline options differences:
-
-|      | `OpenNMT-lua` | `OpenNMT-py` |
-| ---  | ---           | ---          |
-| `config`<br>`save_config` |  | *not supported* |
-| `src_img_dir` | *not supported* | used for `src_type img` |
-| `data_type` | `bitext`, `monotext`, `feattext` - used for ASR and LM models | `text`, `img` (*) |
-| `src_seq_length_trunc` | *not supported* | if sentence too long, truncate it |
-| `tgt_seq_length_trunc` | *not supported* | if sentence too long, truncate it |
-| `check_plength` | check alignment of source/target for sequence tagging | *not supported* |
-| `time_shift_features` | shift feature by one timestep | *not supported* |
-| `keep_frequency` | used by sampled softmax | *not supported* |
-| `sort` | | *not optional*: can not be disabled |
-| `idx_files` | for `feattext` - provide format to align source&target alignment | *not supported* |
-| <span style="color:blue">Logging Options<span> |||
-| `log_file`<br>`disable_logs`<br>`log_level` | | *not supported* |
-
-(*) Lua implementation of `im2text` is in independent repository [here](https://github.com/OpenNMT/Im2Text).
-
-## `train.(lua|py)`
-
-OpenNMT-lua reference option list for `preprocess.lua` is documented [here](http://opennmt.net/OpenNMT/options/train/).
-
-Commandline options differences:
-
-|      | `OpenNMT-lua` | `OpenNMT-py` |
-| ---  | ---           | ---          |
-| `config`<br>`save_config` |  | *not supported* |
-| <span style="color:blue">Sampling Options<span> |||
-| `sample`<br>`sample_type`<br>`sample_perplexity_init`<br>`sample_perplexity_max`<br>`sample_vocab`  | [Sampled dataset options](/options/train/#sampled-dataset-options) | *not supported* |
-| <span style="color:blue">Model Options<span> |||
-| `model_type` | `lm`, `seq2seq`, `seqtagger` | `text`, `img` |
-| `share_decoder_embeddings` | *not supported* | share the word and softmax embeddings for decoder |
-| `use_pos_emb` | add positional embeddings to word embeddings | *not supported* |
-| `max_pos` | connected to `use_pos_emb` | *not supported* |
-| `position_encoding` | *not supported* | use a sinusoid to mark relative words positions. |
-| `feat_merge` | `concat`, `sum` | `concat`, `sum`, `mlp` |
-| `dropout_input` | Dropout applied to the input of the recurrent module | *not supported* |
-| `dropout_words` | Dropout applied to the full source sequence | *not supported* |
-| `dropout_type` | `naive`, `variational` | *not supported*: dropout is `naive` |
-| `residual` | Add residual connections between recurrent layers | *not supported* |
-| `bridge` | `copy`, `dense`, `dense_nonlinear` | *not supported* |
-| `encoder_type` | `rnn`, `brnn`, `dbrnn`, `pdbrnn`, `gnmt`, `cnn` | `rnn`, `mean`, `transformer` |
-| `decoder_layer` | *not supported* | `rnn`, `transformer` |
-| `pdbrnn_reduction`<br>`pdbrnn_merge` | for `encoder_type` set to `pdbrnn` | *not supported* |
-| `cnn_layers`<br>`cnn_kernel`<br>`cnn_size` | for `encoder_type` set to `cnn` | *not supported* |
-| `truncated_decoder` | *not supported* | truncated back propagation through time |
-| <span style="color:blue">Attention Options<span> |||
-| `attention` | `none`, `global` | *not supported*: only global attention |
-| `global_attention` | `general`, `dot`, `concat` | `dot`, `general`, `mlp` |
-| `copy_attn` | *not supported* | copy attention layer |
-| `coverage_attn`<br>`lambda_coverage` | *not supported* | coverage attention layer |
-| `context_gate` | *not supported* | `source`, `target`, `both` |
-| <span style="color:blue">Training Options<span> |||
-| `async_parallel`<br>`async_parallel_minbatch` | Async multi-gpu training | *not supported* |
-| `start_iteration` |  | *not supported* |
-| `end_epoch` | final epoch of the training | *not supported*: see `epochs` |
-| `epochs` | *not supported*: see `end_epoch` | number of training epochs |
-| `validation_metric` | `perplexity`, `loss`, `bleu`, `ter`, `dlratio` | *not supported* always perplexity |
-| `save_validation_translation_every` |  | *not supported* |
-| <span style="color:blue">Optim Options<span> |||
-| `max_batch_size` | maximum batch size | *not supported*: see `max_generator_batches` |
-| `uneven_batches` |  |  |
-| `max_generator_batches` | *not supported* |  |
-| `min_learning_rate` | do not continue the training past this learning rate value | *not supported* |
-| `start_decay_score_delta` |  | *not supported* |
-| `decay` | default, epoch_only, score_only | *not supported* |
-| `decay_method` |  | use a custom learning rate decay (?) |
-| `warmup_steps` | *not supported* | number of warmup steps for custom decay |
-| <span style="color:blue">Saver Options<span> |||
-| `continue` |  | *not supported* |
-| `start_checkpoint_at` | *not supported* |  |
-| `save_every` |  | *not supported* |
-| `save_every_epochs` |  | *not supported* |
-| <span style="color:blue">Logging Options<span> |||
-| `log_file`<br>`disable_logs`<br>`log_level` | | *not supported* |
-<<<<<<< HEAD
-=======
-| `exp_port` | port of the Crayon server | *not supported*: default port 8889 is used |
->>>>>>> 50719894
-| <span style="color:blue">GPU Options<span> |||
-| `fp16` | half-float precision for GPU | *not supported* |
-| `fallback_to_cpu` |  | *not supported* |
-| `no_nccl` |  | *not supported* |
+This page lists all the differences between commandline options of `OpenNMT` (lua version) and `OpenNMT-py` (python version). Identical options are not described.
+
+## `tokenize.lua`, `learn_bpe.lua`
+
+There is no python version yet of tokenization/bpe scripts.
+
+## `preprocess.(lua|py)`
+
+OpenNMT-lua reference option list for `preprocess.lua` is documented [here](http://opennmt.net/OpenNMT/options/preprocess/).
+
+Commandline options differences:
+
+|      | `OpenNMT-lua` | `OpenNMT-py` |
+| ---  | ---           | ---          |
+| `config`<br>`save_config` |  | *not supported* |
+| `src_img_dir` | *not supported* | used for `src_type img` |
+| `data_type` | `bitext`, `monotext`, `feattext` - used for ASR and LM models | `text`, `img` (*) |
+| `src_seq_length_trunc` | *not supported* | if sentence too long, truncate it |
+| `tgt_seq_length_trunc` | *not supported* | if sentence too long, truncate it |
+| `check_plength` | check alignment of source/target for sequence tagging | *not supported* |
+| `time_shift_features` | shift feature by one timestep | *not supported* |
+| `keep_frequency` | used by sampled softmax | *not supported* |
+| `sort` | | *not optional*: can not be disabled |
+| `idx_files` | for `feattext` - provide format to align source&target alignment | *not supported* |
+| <span style="color:blue">Logging Options<span> |||
+| `log_file`<br>`disable_logs`<br>`log_level` | | *not supported* |
+
+(*) Lua implementation of `im2text` is in independent repository [here](https://github.com/OpenNMT/Im2Text).
+
+## `train.(lua|py)`
+
+OpenNMT-lua reference option list for `preprocess.lua` is documented [here](http://opennmt.net/OpenNMT/options/train/).
+
+Commandline options differences:
+
+|      | `OpenNMT-lua` | `OpenNMT-py` |
+| ---  | ---           | ---          |
+| `config`<br>`save_config` |  | *not supported* |
+| <span style="color:blue">Sampling Options<span> |||
+| `sample`<br>`sample_type`<br>`sample_perplexity_init`<br>`sample_perplexity_max`<br>`sample_vocab`  | [Sampled dataset options](/options/train/#sampled-dataset-options) | *not supported* |
+| <span style="color:blue">Model Options<span> |||
+| `model_type` | `lm`, `seq2seq`, `seqtagger` | `text`, `img` |
+| `share_decoder_embeddings` | *not supported* | share the word and softmax embeddings for decoder |
+| `use_pos_emb` | add positional embeddings to word embeddings | *not supported* |
+| `max_pos` | connected to `use_pos_emb` | *not supported* |
+| `position_encoding` | *not supported* | use a sinusoid to mark relative words positions. |
+| `feat_merge` | `concat`, `sum` | `concat`, `sum`, `mlp` |
+| `dropout_input` | Dropout applied to the input of the recurrent module | *not supported* |
+| `dropout_words` | Dropout applied to the full source sequence | *not supported* |
+| `dropout_type` | `naive`, `variational` | *not supported*: dropout is `naive` |
+| `residual` | Add residual connections between recurrent layers | *not supported* |
+| `bridge` | `copy`, `dense`, `dense_nonlinear` | *not supported* |
+| `encoder_type` | `rnn`, `brnn`, `dbrnn`, `pdbrnn`, `gnmt`, `cnn` | `rnn`, `mean`, `transformer` |
+| `decoder_layer` | *not supported* | `rnn`, `transformer` |
+| `pdbrnn_reduction`<br>`pdbrnn_merge` | for `encoder_type` set to `pdbrnn` | *not supported* |
+| `cnn_layers`<br>`cnn_kernel`<br>`cnn_size` | for `encoder_type` set to `cnn` | *not supported* |
+| `truncated_decoder` | *not supported* | truncated back propagation through time |
+| <span style="color:blue">Attention Options<span> |||
+| `attention` | `none`, `global` | *not supported*: only global attention |
+| `global_attention` | `general`, `dot`, `concat` | `dot`, `general`, `mlp` |
+| `copy_attn` | *not supported* | copy attention layer |
+| `coverage_attn`<br>`lambda_coverage` | *not supported* | coverage attention layer |
+| `context_gate` | *not supported* | `source`, `target`, `both` |
+| <span style="color:blue">Training Options<span> |||
+| `async_parallel`<br>`async_parallel_minbatch` | Async multi-gpu training | *not supported* |
+| `start_iteration` |  | *not supported* |
+| `end_epoch` | final epoch of the training | *not supported*: see `epochs` |
+| `epochs` | *not supported*: see `end_epoch` | number of training epochs |
+| `validation_metric` | `perplexity`, `loss`, `bleu`, `ter`, `dlratio` | *not supported* always perplexity |
+| `save_validation_translation_every` |  | *not supported* |
+| <span style="color:blue">Optim Options<span> |||
+| `max_batch_size` | maximum batch size | *not supported*: see `max_generator_batches` |
+| `uneven_batches` |  |  |
+| `max_generator_batches` | *not supported* |  |
+| `min_learning_rate` | do not continue the training past this learning rate value | *not supported* |
+| `start_decay_score_delta` |  | *not supported* |
+| `decay` | default, epoch_only, score_only | *not supported* |
+| `decay_method` |  | use a custom learning rate decay (?) |
+| `warmup_steps` | *not supported* | number of warmup steps for custom decay |
+| <span style="color:blue">Saver Options<span> |||
+| `continue` |  | *not supported* |
+| `start_checkpoint_at` | *not supported* |  |
+| `save_every` |  | *not supported* |
+| `save_every_epochs` |  | *not supported* |
+| <span style="color:blue">Logging Options<span> |||
+| `log_file`<br>`disable_logs`<br>`log_level` | | *not supported* |
+| `exp_port` | port of the Crayon server | *not supported*: default port 8889 is used |
+| <span style="color:blue">GPU Options<span> |||
+| `fp16` | half-float precision for GPU | *not supported* |
+| `fallback_to_cpu` |  | *not supported* |
+| `no_nccl` |  | *not supported* |