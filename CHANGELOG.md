## [Unreleased]

### New features

* Profiler option
<<<<<<< HEAD
* Support hypotheses filtering during the beam search

### Fixes and improvements

* Improve beam search speed (up to 90% faster)
* Fix `-joiner_new` option when using BPE
* Fix joiner marker generated without the option enabled
* Fix BLEU drop when applying beam search on certain models
=======
* Support individually setting features vocabulary and embedding size

### Fixes and improvements

* Reduce released model size (up to 2x smaller)
* Fix `-joiner_new` option when using BPE
* Fix joiner marker generated without the option enabled
* Fix translation server crash on Lua errors
* Fix error when loading configuration files containing the `gpuid` option
>>>>>>> 0e4fe692

## [v0.3.0](https://github.com/OpenNMT/OpenNMT/releases/tag/v0.3.0) (2017-01-23)

### New features

* ZeroMQ translation server
* Advanced log management
* GRU cell
* Tokenization option to make the token separator an independent token
* Tokenization can run in parallel mode

### Fixes and improvements

* [*Breaking, renamed option*] Rename `-epochs` option to `-end_epoch` to clarify its behavior
* [*Breaking, removed option*] Remove `-nparallel` option and support a list of comma-separated identifiers on `-gpuid`
* [*Breaking, renamed option*] Zero-Width Joiner unicode character (ZWJ) is now tokenizing - but as a joiner
* Fix Hangul tokenization
* Fix duplicated tokens in aggressive tokenization
* Fix error when using BRNN and multiple source features
* Fix error when preprocessing empty lines and using additional features
* Fix error when translating empty sentences
* Fix error when retraining a BRNN model on multiple GPUs

## [v0.2.0](https://github.com/OpenNMT/OpenNMT/releases/tag/v0.2.0) (2017-01-02)

### New features

* [*Breaking, renamed option*] Control maximum source and target length independently
* Asynchronous SGD
* Detokenization
* BPE support in tokenization

### Fixes and improvements

* Smaller memory footprint during training
* Smaller released model size after a non-SGD training
* Fix out of memory errors in preprocessing
* Fix BRNN models serialization and release
* Fix error when retraining a model
* Fix error when using more than one feature

## [v0.1.0](https://github.com/OpenNMT/OpenNMT/releases/tag/v0.1.0) (2016-12-19)

Initial release.<|MERGE_RESOLUTION|>--- conflicted
+++ resolved
@@ -3,26 +3,18 @@
 ### New features
 
 * Profiler option
-<<<<<<< HEAD
 * Support hypotheses filtering during the beam search
+* Support individually setting features vocabulary and embedding size
 
 ### Fixes and improvements
 
 * Improve beam search speed (up to 90% faster)
-* Fix `-joiner_new` option when using BPE
-* Fix joiner marker generated without the option enabled
-* Fix BLEU drop when applying beam search on certain models
-=======
-* Support individually setting features vocabulary and embedding size
-
-### Fixes and improvements
-
 * Reduce released model size (up to 2x smaller)
 * Fix `-joiner_new` option when using BPE
 * Fix joiner marker generated without the option enabled
 * Fix translation server crash on Lua errors
 * Fix error when loading configuration files containing the `gpuid` option
->>>>>>> 0e4fe692
+* Fix BLEU drop when applying beam search on certain models
 
 ## [v0.3.0](https://github.com/OpenNMT/OpenNMT/releases/tag/v0.3.0) (2017-01-23)
 
