## [Unreleased]

### New features

* Support vectors as inputs using [Kaldi](http://kaldi-asr.org/) input format
* Support parallel file alignment by index in addition to line-by-line
* Add script to convert and/or generate pretrained word embeddings
* Add a bridge layer between the encoder and decoder to define how encoder states are passed to the decoder
* Add `epoch_only` decay strategy
* Make epoch models save frequency configurable
* Optimize decoding with target vocabulary reduction (importance sampling)
* [*Breaking, renamed option*] Introduce `partition` sampling type, rename sampling perplexity options.
<<<<<<< HEAD
* Embedding extraction tools also support fasttext format, and look for joiner mark variants
* Introduce target vocabulary reduction (importance sampling)
* Optimize decoding with sub-dictionary
* Introduce possibility to fix pretrained word embedding, but keep learning a secondary one.
=======
* Embedding extraction tools also support text word2vec format, and manage for joiner mark variants
>>>>>>> 84408aa9

### Fixes and improvements

* Improve command line and configuration file parser
  * space-separated list of values
  * boolean arguments
  * disallow duplicate command line options
  * clearer error messages
* Improve correctness of `DBiEncoder` and `PDBiEncoder` implementation
* Improve unicode support for languages using combining marks like Hindi
* Improve logging during preprocessing with dataset statistics
* Fix translation error of models profiled during training
* Fix translation error of models trained without attention
* Fix error when using one-layer GRU
* Fix incorrect coverage normalization formula during the beam search

## [v0.6.0](https://github.com/OpenNMT/OpenNMT/releases/tag/v0.6.0) (2017-04-07)

### New features

* Add new encoders: deep bidirectional and pyramidal deep bidirectional
* Add attention variants: no attention and *dot*, *general* or *concat* global attention
* Add alternative learning rate decay strategy for SGD training
* Introduce dynamic parameter change for dropout and fixed word embeddings
* Add length and coverage normalization during the beam search
* Add translation option to dump input sentence encoding
* Add TensorBoard metrics visualisation with [Crayon](https://github.com/torrvision/crayon)
* [*experimental*] Add sequence tagger model

### Fixes and improvements

* [*Breaking, changed option*] `-fix_word_vecs` options now accept `0` and `1` for a better retraining experience
* Check consistency of option settings when training from checkpoints
* Save and restore random number generator states from checkpoints
* Output more dataset metrics during the preprocessing
* Improve error message on invalid options
* Fix missing n-best hypotheses list in the output file
* Fix individual losses that were always computed when using random sampling
* Fix duplicated logs in parallel mode

## [v0.5.3](https://github.com/OpenNMT/OpenNMT/releases/tag/v0.5.3) (2017-03-30)

### Fixes and improvements

* Fix data loading during training

## [v0.5.2](https://github.com/OpenNMT/OpenNMT/releases/tag/v0.5.2) (2017-03-29)

### Fixes and improvements

* Improve compatibility with older Torch versions missing the `fmod` implementation

## [v0.5.1](https://github.com/OpenNMT/OpenNMT/releases/tag/v0.5.1) (2017-03-28)

### Fixes and improvements

* Fix translation with FP16 precision
* Fix regression that make `tds` mandatory for translation

## [v0.5.0](https://github.com/OpenNMT/OpenNMT/releases/tag/v0.5.0) (2017-03-06)

### New features

* Training code is now part of the library
* Add `-fallback_to_cpu` option to continue execution on CPU if GPU can't be used
* Add standalone script to generate vocabularies
* Add script to extract word embeddings
* Add option to prune vocabularies by minimum word frequency
* New REST server
* [*experimental*] Add data sampling during training
* [*experimental*] Add half floating point (fp16) support (with [cutorch@359ee80](https://github.com/torch/cutorch/commit/359ee80be391028ffa098de429cc0533b2f268f5))

### Fixes and improvements

* Make sure released model does not contain any serialized function
* Reduce size of released BRNN models (up to 2x smaller)
* Reported metrics are no longer averaged on the entire epoch
* Improve logging in asynchronous training
* Allow fixing word embeddings without providing pre-trained embeddings
* Fix pretrained word embeddings that were overriden by parameters initialization
* Fix error when using translation server with GPU model
* Fix gold data perplexity reporting during translation
* Fix wrong number of attention vectors returned by the translator

## [v0.4.1](https://github.com/OpenNMT/OpenNMT/releases/tag/v0.4.1) (2017-02-16)

### Fixes and improvements

* Fix translation server error when clients send escaped unicode sequences
* Fix compatibility issue with the `:split()` function

## [v0.4.0](https://github.com/OpenNMT/OpenNMT/releases/tag/v0.4.0) (2017-02-10)

### New features

* Profiler option
* Support hypotheses filtering during the beam search
* Support individually setting features vocabulary and embedding size
* [*experimental*] Scripts to interact with the [benchmark platform](http://scorer.nmt-benchmark.net/)
* [*experimental*] Language modeling example

### Fixes and improvements

* [*Breaking, new API*] Improve translator API consistency
* Improve beam search speed (up to 90% faster)
* Reduce released model size (up to 2x smaller)
* Fix tokenization of text containing the joiner marker character
* Fix `-joiner_new` option when using BPE
* Fix joiner marker generated without the option enabled
* Fix translation server crash on Lua errors
* Fix error when loading configuration files containing the `gpuid` option
* Fix BLEU drop when applying beam search on some models
* Fix error when using asynchronous parallel mode
* Fix non SGD model serialization after retraining
* Fix error when using `-replace_unk` with empty sentences in the batch
* Fix error when translating empty batch

## [v0.3.0](https://github.com/OpenNMT/OpenNMT/releases/tag/v0.3.0) (2017-01-23)

### New features

* ZeroMQ translation server
* Advanced log management
* GRU cell
* Tokenization option to make the token separator an independent token
* Tokenization can run in parallel mode

### Fixes and improvements

* [*Breaking, renamed option*] Rename `-epochs` option to `-end_epoch` to clarify its behavior
* [*Breaking, removed option*] Remove `-nparallel` option and support a list of comma-separated identifiers on `-gpuid`
* [*Breaking, renamed option*] Zero-Width Joiner unicode character (ZWJ) is now tokenizing - but as a joiner
* Fix Hangul tokenization
* Fix duplicated tokens in aggressive tokenization
* Fix error when using BRNN and multiple source features
* Fix error when preprocessing empty lines and using additional features
* Fix error when translating empty sentences
* Fix error when retraining a BRNN model on multiple GPUs

## [v0.2.0](https://github.com/OpenNMT/OpenNMT/releases/tag/v0.2.0) (2017-01-02)

### New features

* [*Breaking, renamed option*] Control maximum source and target length independently
* Asynchronous SGD
* Detokenization
* BPE support in tokenization

### Fixes and improvements

* Smaller memory footprint during training
* Smaller released model size after a non-SGD training
* Fix out of memory errors in preprocessing
* Fix BRNN models serialization and release
* Fix error when retraining a model
* Fix error when using more than one feature

## [v0.1.0](https://github.com/OpenNMT/OpenNMT/releases/tag/v0.1.0) (2016-12-19)

Initial release.<|MERGE_RESOLUTION|>--- conflicted
+++ resolved
@@ -8,16 +8,10 @@
 * Add a bridge layer between the encoder and decoder to define how encoder states are passed to the decoder
 * Add `epoch_only` decay strategy
 * Make epoch models save frequency configurable
-* Optimize decoding with target vocabulary reduction (importance sampling)
+* Optimize decoding and training with target vocabulary reduction (importance sampling)
 * [*Breaking, renamed option*] Introduce `partition` sampling type, rename sampling perplexity options.
-<<<<<<< HEAD
-* Embedding extraction tools also support fasttext format, and look for joiner mark variants
-* Introduce target vocabulary reduction (importance sampling)
-* Optimize decoding with sub-dictionary
+* Embedding extraction tools also support text word2vec format, and look for joiner mark variants
 * Introduce possibility to fix pretrained word embedding, but keep learning a secondary one.
-=======
-* Embedding extraction tools also support text word2vec format, and manage for joiner mark variants
->>>>>>> 84408aa9
 
 ### Fixes and improvements
 
