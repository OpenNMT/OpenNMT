--- conflicted
+++ resolved
@@ -7,11 +7,8 @@
 ### Fixes and improvements
 
 * Fix translation server error when clients send escaped unicode sequences
-<<<<<<< HEAD
+* Fix compatibility issue with the `:split()` function
 * Reported metrics are no longer averaged on the entire epoch
-=======
-* Fix compatibility issue with the `:split()` function
->>>>>>> 392fda64
 
 ## [v0.4.0](https://github.com/OpenNMT/OpenNMT/releases/tag/v0.4.0) (2017-02-10)
 
