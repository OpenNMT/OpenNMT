--- conflicted
+++ resolved
@@ -6,11 +6,8 @@
 * Add `-fallback_to_cpu` option to continue execution on CPU if GPU can't be used
 * Add standalone script to generate vocabularies
 * Add script to extract word embeddings
-<<<<<<< HEAD
 * Add Sequence Tagger
-=======
 * Add option to prune vocabularies by minimum word frequency
->>>>>>> 5a3b2863
 
 ### Fixes and improvements
 
