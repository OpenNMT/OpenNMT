## [Unreleased]

### Breaking changes

* Remove tokenization options from `learn_bpe.lua`
* Learning rate is also decayed when using Adam

### New features

* Add TER calculation
* Add CNN encoder
* Add option to save the validation translation to a file
* Add 'Shallow Fusion' of language model in decoder
* Add option to reset the optimizer states when the learning rate is decayed
<<<<<<< HEAD
* Introduce protection blocks for tokenization
=======
* Add option to dump attention in `translate.lua`
>>>>>>> afd8eeef

### Fixes and improvements

* Allow disabling gradients clipping with `-max_grad_norm 0`
* Allow disabling global parameters initialization with `-param_init 0`
* Introduce error estimation in scorer for all metrics
* Fix validation score delta that was applied in the incorrect direction
* Fix LuaJIT out of memory issues in `learn_bpe.lua`
* More graceful error handling
* Reduce memory footprint of Adam, Adadelta and Adagrad optimizers

## [v0.8.0](https://github.com/OpenNMT/OpenNMT/releases/tag/v0.8.0) (2017-06-28)

### Breaking changes

* Models previously trained with `-pdbrnn` or `-dbrnn` are no more compatible
* `-start_decay_ppl_delta` option is renamed to `-start_decay_score_delta`
* `-decay perplexity_only` option is renamed to `-decay score_only`

### Deprecations

* `-brnn`, `-dbrnn` and `-pdbrnn` options are replaced by `-encoder_type <type>` for future extensions
* `-sample_tgt_vocab` option is renamed `-sample_vocab` and is extended to language models

### New features

* Implement inference for language models for scoring or sampling
* Support variational dropout and dropout on source sequence
* Support several validation metrics: loss, perplexity, BLEU and Damerau-Levenshtein edit ratio
* Add option in preprocessing to check that lengths of source and target are equal (e.g. for sequence tagging)
* Add `-pdbrnn_merge` option to define how to reduce the time dimension
* Add option to segment mixed cased words
* Add option to segment words of given alphabets or when switching alphabets
* Add Google's NMT encoder
* Add external scorer script for BLEU and Damerau-Levenshtein edit ratio
* Add script to average multiple models
* Add option to save the beam search as JSON

### Fixes and improvements

* Support input vectors for sequence tagging
* Fix incorrect gradients when using variable length batches and bidirectional encoders

## [v0.7.1](https://github.com/OpenNMT/OpenNMT/releases/tag/v0.7.1) (2017-05-29)

### Fixes and improvements

* Fix backward compatibility with older models using target features
* Fix importance sampling when using multiple GPUs
* Fix language models training

## [v0.7.0](https://github.com/OpenNMT/OpenNMT/releases/tag/v0.7.0) (2017-05-19)

### Breaking changes

* `-sample_w_ppl` option is renamed `-sample_type` for future extensions

### New features

* Support vectors as inputs using [Kaldi](http://kaldi-asr.org/) input format
* Support parallel file alignment by index in addition to line-by-line
* Add script to generate pretrained word embeddings:
  * from [Polyglot](https://sites.google.com/site/rmyeid/projects/polyglot) repository
  * from pretrained *word2vec*, *GloVe* or *fastText* files
* Add an option to only fix the pretrained part of word embeddings
* Add a bridge layer between the encoder and decoder to define how encoder states are passed to the decoder
* Add `epoch_only` decay strategy to only decay learning based on epochs
* Make epoch models save frequency configurable
* Optimize decoding and training with target vocabulary reduction (importance sampling)
* Introduce `partition` data sampling

### Fixes and improvements

* Improve command line and configuration file parser
  * space-separated list of values
  * boolean arguments
  * disallow duplicate command line options
  * clearer error messages
* Improve correctness of `DBiEncoder` and `PDBiEncoder` implementation
* Improve unicode support for languages using combining marks like Hindi
* Improve logging during preprocessing with dataset statistics
* Fix translation error of models profiled during training
* Fix translation error of models trained without attention
* Fix error when using one-layer GRU
* Fix incorrect coverage normalization formula applied during the beam search

## [v0.6.0](https://github.com/OpenNMT/OpenNMT/releases/tag/v0.6.0) (2017-04-07)

### Breaking changes

* `-fix_word_vecs` options now requires `0` and `1` as argument for a better retraining experience

### New features

* Add new encoders: deep bidirectional and pyramidal deep bidirectional
* Add attention variants: no attention and *dot*, *general* or *concat* global attention
* Add alternative learning rate decay strategy for SGD training
* Introduce dynamic parameter change for dropout and fixed word embeddings
* Add length and coverage normalization during the beam search
* Add translation option to dump input sentence encoding
* Add TensorBoard metrics visualisation with [Crayon](https://github.com/torrvision/crayon)
* [*experimental*] Add sequence tagger model

### Fixes and improvements

* Check consistency of option settings when training from checkpoints
* Save and restore random number generator states from checkpoints
* Output more dataset metrics during the preprocessing
* Improve error message on invalid options
* Fix missing n-best hypotheses list in the output file
* Fix individual losses that were always computed when using random sampling
* Fix duplicated logs in parallel mode

## [v0.5.3](https://github.com/OpenNMT/OpenNMT/releases/tag/v0.5.3) (2017-03-30)

### Fixes and improvements

* Fix data loading during training

## [v0.5.2](https://github.com/OpenNMT/OpenNMT/releases/tag/v0.5.2) (2017-03-29)

### Fixes and improvements

* Improve compatibility with older Torch versions missing the `fmod` implementation

## [v0.5.1](https://github.com/OpenNMT/OpenNMT/releases/tag/v0.5.1) (2017-03-28)

### Fixes and improvements

* Fix translation with FP16 precision
* Fix regression that make `tds` mandatory for translation

## [v0.5.0](https://github.com/OpenNMT/OpenNMT/releases/tag/v0.5.0) (2017-03-06)

### New features

* Training code is now part of the library
* Add `-fallback_to_cpu` option to continue execution on CPU if GPU can't be used
* Add standalone script to generate vocabularies
* Add script to extract word embeddings
* Add option to prune vocabularies by minimum word frequency
* New REST server
* [*experimental*] Add data sampling during training
* [*experimental*] Add half floating point (fp16) support (with [cutorch@359ee80](https://github.com/torch/cutorch/commit/359ee80be391028ffa098de429cc0533b2f268f5))

### Fixes and improvements

* Make sure released model does not contain any serialized function
* Reduce size of released BRNN models (up to 2x smaller)
* Reported metrics are no longer averaged on the entire epoch
* Improve logging in asynchronous training
* Allow fixing word embeddings without providing pre-trained embeddings
* Fix pretrained word embeddings that were overriden by parameters initialization
* Fix error when using translation server with GPU model
* Fix gold data perplexity reporting during translation
* Fix wrong number of attention vectors returned by the translator

## [v0.4.1](https://github.com/OpenNMT/OpenNMT/releases/tag/v0.4.1) (2017-02-16)

### Fixes and improvements

* Fix translation server error when clients send escaped unicode sequences
* Fix compatibility issue with the `:split()` function

## [v0.4.0](https://github.com/OpenNMT/OpenNMT/releases/tag/v0.4.0) (2017-02-10)

### Breaking changes

* New translator API for better integration

### New features

* Profiler option
* Support hypotheses filtering during the beam search
* Support individually setting features vocabulary and embedding size
* [*experimental*] Scripts to interact with the [benchmark platform](http://scorer.nmt-benchmark.net/)
* [*experimental*] Language modeling example

### Fixes and improvements

* Improve beam search speed (up to 90% faster)
* Reduce released model size (up to 2x smaller)
* Fix tokenization of text containing the joiner marker character
* Fix `-joiner_new` option when using BPE
* Fix joiner marker generated without the option enabled
* Fix translation server crash on Lua errors
* Fix error when loading configuration files containing the `gpuid` option
* Fix BLEU drop when applying beam search on some models
* Fix error when using asynchronous parallel mode
* Fix non SGD model serialization after retraining
* Fix error when using `-replace_unk` with empty sentences in the batch
* Fix error when translating empty batch

## [v0.3.0](https://github.com/OpenNMT/OpenNMT/releases/tag/v0.3.0) (2017-01-23)

### Breaking changes

* Rename `-epochs` option to `-end_epoch` to clarify its behavior
* Remove `-nparallel` option and support a list of comma-separated identifiers on `-gpuid`
* Rename `-sep_annotate` option to `-joiner_annotate`

### New features

* ZeroMQ translation server
* Advanced log management
* GRU cell
* Tokenization option to make the token separator an independent token
* Tokenization can run in parallel mode

### Fixes and improvements

* Zero-Width Joiner unicode character (ZWJ) is now tokenizing but as a joiner
* Fix Hangul tokenization
* Fix duplicated tokens in aggressive tokenization
* Fix error when using BRNN and multiple source features
* Fix error when preprocessing empty lines and using additional features
* Fix error when translating empty sentences
* Fix error when retraining a BRNN model on multiple GPUs

## [v0.2.0](https://github.com/OpenNMT/OpenNMT/releases/tag/v0.2.0) (2017-01-02)

### Breaking changes

* `-seq_length` option is split into `-src_seq_length` and `-tgt_seq_length`

### New features

* Asynchronous SGD
* Detokenization
* BPE support in tokenization

### Fixes and improvements

* Smaller memory footprint during training
* Smaller released model size after a non-SGD training
* Fix out of memory errors in preprocessing
* Fix BRNN models serialization and release
* Fix error when retraining a model
* Fix error when using more than one feature

## [v0.1.0](https://github.com/OpenNMT/OpenNMT/releases/tag/v0.1.0) (2016-12-19)

Initial release.<|MERGE_RESOLUTION|>--- conflicted
+++ resolved
@@ -12,11 +12,8 @@
 * Add option to save the validation translation to a file
 * Add 'Shallow Fusion' of language model in decoder
 * Add option to reset the optimizer states when the learning rate is decayed
-<<<<<<< HEAD
 * Introduce protection blocks for tokenization
-=======
 * Add option to dump attention in `translate.lua`
->>>>>>> afd8eeef
 
 ### Fixes and improvements
 
