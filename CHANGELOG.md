--- conflicted
+++ resolved
@@ -7,11 +7,8 @@
 ### Fixes and improvements
 
 * Fix `-joiner_new` option when using BPE
-<<<<<<< HEAD
+* Fix joiner marker generated without the option enabled
 * Fix translation server crash on Lua errors
-=======
-* Fix joiner marker generated without the option enabled
->>>>>>> 4254215c
 
 ## [v0.3.0](https://github.com/OpenNMT/OpenNMT/releases/tag/v0.3.0) (2017-01-23)
 
