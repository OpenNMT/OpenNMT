## [Unreleased]

### New features

* Profiler option
* Support hypotheses filtering during the beam search
* Support individually setting features vocabulary and embedding size

### Fixes and improvements

* Improve beam search speed (up to 90% faster)
* Reduce released model size (up to 2x smaller)
* Fix `-joiner_new` option when using BPE
* Fix joiner marker generated without the option enabled
* Fix translation server crash on Lua errors
* Fix error when loading configuration files containing the `gpuid` option
<<<<<<< HEAD
* Fix BLEU drop when applying beam search on certain models
=======
* Fix error when using asynchronous parallel mode
>>>>>>> a60bd5f3

## [v0.3.0](https://github.com/OpenNMT/OpenNMT/releases/tag/v0.3.0) (2017-01-23)

### New features

* ZeroMQ translation server
* Advanced log management
* GRU cell
* Tokenization option to make the token separator an independent token
* Tokenization can run in parallel mode

### Fixes and improvements

* [*Breaking, renamed option*] Rename `-epochs` option to `-end_epoch` to clarify its behavior
* [*Breaking, removed option*] Remove `-nparallel` option and support a list of comma-separated identifiers on `-gpuid`
* [*Breaking, renamed option*] Zero-Width Joiner unicode character (ZWJ) is now tokenizing - but as a joiner
* Fix Hangul tokenization
* Fix duplicated tokens in aggressive tokenization
* Fix error when using BRNN and multiple source features
* Fix error when preprocessing empty lines and using additional features
* Fix error when translating empty sentences
* Fix error when retraining a BRNN model on multiple GPUs

## [v0.2.0](https://github.com/OpenNMT/OpenNMT/releases/tag/v0.2.0) (2017-01-02)

### New features

* [*Breaking, renamed option*] Control maximum source and target length independently
* Asynchronous SGD
* Detokenization
* BPE support in tokenization

### Fixes and improvements

* Smaller memory footprint during training
* Smaller released model size after a non-SGD training
* Fix out of memory errors in preprocessing
* Fix BRNN models serialization and release
* Fix error when retraining a model
* Fix error when using more than one feature

## [v0.1.0](https://github.com/OpenNMT/OpenNMT/releases/tag/v0.1.0) (2016-12-19)

Initial release.<|MERGE_RESOLUTION|>--- conflicted
+++ resolved
@@ -14,11 +14,9 @@
 * Fix joiner marker generated without the option enabled
 * Fix translation server crash on Lua errors
 * Fix error when loading configuration files containing the `gpuid` option
-<<<<<<< HEAD
 * Fix BLEU drop when applying beam search on certain models
-=======
 * Fix error when using asynchronous parallel mode
->>>>>>> a60bd5f3
+
 
 ## [v0.3.0](https://github.com/OpenNMT/OpenNMT/releases/tag/v0.3.0) (2017-01-23)
 
