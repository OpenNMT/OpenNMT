--- conflicted
+++ resolved
@@ -4,11 +4,8 @@
 
 * Remove tokenization options from `learn_bpe.lua`
 * Learning rate is also decayed when using Adam
-<<<<<<< HEAD
 * Option `report_every` in preprocess is renamed `report_progress_every`
-=======
 * Fix some wrongly tokenization rules (punctuation-numbers)
->>>>>>> ece6faca
 
 ### New features
 
@@ -17,11 +14,8 @@
 * Add option to save the validation translation to a file
 * Add 'Shallow Fusion' of language model in decoder
 * Add option to reset the optimizer states when the learning rate is decayed
-<<<<<<< HEAD
 * Introduce dynamic dataset - no need to tokenize, preprocess, sample anymore
-=======
 * Introduce protection blocks for tokenization
->>>>>>> ece6faca
 * Add option to dump attention in `translate.lua`
 * Add option to replace unknown words with the original wrapped in a `｟unk:xxxxx｠` tag `-replace_unk_tagged`
 
