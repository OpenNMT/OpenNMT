## [Unreleased]

### Breaking changes

* Remove tokenization options from `learn_bpe.lua`
* Learning rate is also decayed when using Adam
* Option `report_every` in preprocess is renamed `report_progress_every`

### New features

* Add TER calculation
* Add CNN encoder
* Add option to save the validation translation to a file
* Add 'Shallow Fusion' of language model in decoder
* Add option to reset the optimizer states when the learning rate is decayed
<<<<<<< HEAD
* Introduce dynamic dataset - no need to tokenize, preprocess, sample anymore
=======
* Add option to dump attention in `translate.lua`
>>>>>>> c8c31afe

### Fixes and improvements

* Allow disabling gradients clipping with `-max_grad_norm 0`
* Allow disabling global parameters initialization with `-param_init 0`
* Introduce error estimation in scorer for all metrics
* Fix validation score delta that was applied in the incorrect direction
* Fix LuaJIT out of memory issues in `learn_bpe.lua`
* More graceful error handling

## [v0.8.0](https://github.com/OpenNMT/OpenNMT/releases/tag/v0.8.0) (2017-06-28)

### Breaking changes

* Models previously trained with `-pdbrnn` or `-dbrnn` are no more compatible
* `-start_decay_ppl_delta` option is renamed to `-start_decay_score_delta`
* `-decay perplexity_only` option is renamed to `-decay score_only`

### Deprecations

* `-brnn`, `-dbrnn` and `-pdbrnn` options are replaced by `-encoder_type <type>` for future extensions
* `-sample_tgt_vocab` option is renamed `-sample_vocab` and is extended to language models

### New features

* Implement inference for language models for scoring or sampling
* Support variational dropout and dropout on source sequence
* Support several validation metrics: loss, perplexity, BLEU and Damerau-Levenshtein edit ratio
* Add option in preprocessing to check that lengths of source and target are equal (e.g. for sequence tagging)
* Add `-pdbrnn_merge` option to define how to reduce the time dimension
* Add option to segment mixed cased words
* Add option to segment words of given alphabets or when switching alphabets
* Add Google's NMT encoder
* Add external scorer script for BLEU and Damerau-Levenshtein edit ratio
* Add script to average multiple models
* Add option to save the beam search as JSON

### Fixes and improvements

* Support input vectors for sequence tagging
* Fix incorrect gradients when using variable length batches and bidirectional encoders

## [v0.7.1](https://github.com/OpenNMT/OpenNMT/releases/tag/v0.7.1) (2017-05-29)

### Fixes and improvements

* Fix backward compatibility with older models using target features
* Fix importance sampling when using multiple GPUs
* Fix language models training

## [v0.7.0](https://github.com/OpenNMT/OpenNMT/releases/tag/v0.7.0) (2017-05-19)

### Breaking changes

* `-sample_w_ppl` option is renamed `-sample_type` for future extensions

### New features

* Support vectors as inputs using [Kaldi](http://kaldi-asr.org/) input format
* Support parallel file alignment by index in addition to line-by-line
* Add script to generate pretrained word embeddings:
  * from [Polyglot](https://sites.google.com/site/rmyeid/projects/polyglot) repository
  * from pretrained *word2vec*, *GloVe* or *fastText* files
* Add an option to only fix the pretrained part of word embeddings
* Add a bridge layer between the encoder and decoder to define how encoder states are passed to the decoder
* Add `epoch_only` decay strategy to only decay learning based on epochs
* Make epoch models save frequency configurable
* Optimize decoding and training with target vocabulary reduction (importance sampling)
* Introduce `partition` data sampling

### Fixes and improvements

* Improve command line and configuration file parser
  * space-separated list of values
  * boolean arguments
  * disallow duplicate command line options
  * clearer error messages
* Improve correctness of `DBiEncoder` and `PDBiEncoder` implementation
* Improve unicode support for languages using combining marks like Hindi
* Improve logging during preprocessing with dataset statistics
* Fix translation error of models profiled during training
* Fix translation error of models trained without attention
* Fix error when using one-layer GRU
* Fix incorrect coverage normalization formula applied during the beam search

## [v0.6.0](https://github.com/OpenNMT/OpenNMT/releases/tag/v0.6.0) (2017-04-07)

### Breaking changes

* `-fix_word_vecs` options now requires `0` and `1` as argument for a better retraining experience

### New features

* Add new encoders: deep bidirectional and pyramidal deep bidirectional
* Add attention variants: no attention and *dot*, *general* or *concat* global attention
* Add alternative learning rate decay strategy for SGD training
* Introduce dynamic parameter change for dropout and fixed word embeddings
* Add length and coverage normalization during the beam search
* Add translation option to dump input sentence encoding
* Add TensorBoard metrics visualisation with [Crayon](https://github.com/torrvision/crayon)
* [*experimental*] Add sequence tagger model

### Fixes and improvements

* Check consistency of option settings when training from checkpoints
* Save and restore random number generator states from checkpoints
* Output more dataset metrics during the preprocessing
* Improve error message on invalid options
* Fix missing n-best hypotheses list in the output file
* Fix individual losses that were always computed when using random sampling
* Fix duplicated logs in parallel mode

## [v0.5.3](https://github.com/OpenNMT/OpenNMT/releases/tag/v0.5.3) (2017-03-30)

### Fixes and improvements

* Fix data loading during training

## [v0.5.2](https://github.com/OpenNMT/OpenNMT/releases/tag/v0.5.2) (2017-03-29)

### Fixes and improvements

* Improve compatibility with older Torch versions missing the `fmod` implementation

## [v0.5.1](https://github.com/OpenNMT/OpenNMT/releases/tag/v0.5.1) (2017-03-28)

### Fixes and improvements

* Fix translation with FP16 precision
* Fix regression that make `tds` mandatory for translation

## [v0.5.0](https://github.com/OpenNMT/OpenNMT/releases/tag/v0.5.0) (2017-03-06)

### New features

* Training code is now part of the library
* Add `-fallback_to_cpu` option to continue execution on CPU if GPU can't be used
* Add standalone script to generate vocabularies
* Add script to extract word embeddings
* Add option to prune vocabularies by minimum word frequency
* New REST server
* [*experimental*] Add data sampling during training
* [*experimental*] Add half floating point (fp16) support (with [cutorch@359ee80](https://github.com/torch/cutorch/commit/359ee80be391028ffa098de429cc0533b2f268f5))

### Fixes and improvements

* Make sure released model does not contain any serialized function
* Reduce size of released BRNN models (up to 2x smaller)
* Reported metrics are no longer averaged on the entire epoch
* Improve logging in asynchronous training
* Allow fixing word embeddings without providing pre-trained embeddings
* Fix pretrained word embeddings that were overriden by parameters initialization
* Fix error when using translation server with GPU model
* Fix gold data perplexity reporting during translation
* Fix wrong number of attention vectors returned by the translator

## [v0.4.1](https://github.com/OpenNMT/OpenNMT/releases/tag/v0.4.1) (2017-02-16)

### Fixes and improvements

* Fix translation server error when clients send escaped unicode sequences
* Fix compatibility issue with the `:split()` function

## [v0.4.0](https://github.com/OpenNMT/OpenNMT/releases/tag/v0.4.0) (2017-02-10)

### Breaking changes

* New translator API for better integration

### New features

* Profiler option
* Support hypotheses filtering during the beam search
* Support individually setting features vocabulary and embedding size
* [*experimental*] Scripts to interact with the [benchmark platform](http://scorer.nmt-benchmark.net/)
* [*experimental*] Language modeling example

### Fixes and improvements

* Improve beam search speed (up to 90% faster)
* Reduce released model size (up to 2x smaller)
* Fix tokenization of text containing the joiner marker character
* Fix `-joiner_new` option when using BPE
* Fix joiner marker generated without the option enabled
* Fix translation server crash on Lua errors
* Fix error when loading configuration files containing the `gpuid` option
* Fix BLEU drop when applying beam search on some models
* Fix error when using asynchronous parallel mode
* Fix non SGD model serialization after retraining
* Fix error when using `-replace_unk` with empty sentences in the batch
* Fix error when translating empty batch

## [v0.3.0](https://github.com/OpenNMT/OpenNMT/releases/tag/v0.3.0) (2017-01-23)

### Breaking changes

* Rename `-epochs` option to `-end_epoch` to clarify its behavior
* Remove `-nparallel` option and support a list of comma-separated identifiers on `-gpuid`
* Rename `-sep_annotate` option to `-joiner_annotate`

### New features

* ZeroMQ translation server
* Advanced log management
* GRU cell
* Tokenization option to make the token separator an independent token
* Tokenization can run in parallel mode

### Fixes and improvements

* Zero-Width Joiner unicode character (ZWJ) is now tokenizing but as a joiner
* Fix Hangul tokenization
* Fix duplicated tokens in aggressive tokenization
* Fix error when using BRNN and multiple source features
* Fix error when preprocessing empty lines and using additional features
* Fix error when translating empty sentences
* Fix error when retraining a BRNN model on multiple GPUs

## [v0.2.0](https://github.com/OpenNMT/OpenNMT/releases/tag/v0.2.0) (2017-01-02)

### Breaking changes

* `-seq_length` option is split into `-src_seq_length` and `-tgt_seq_length`

### New features

* Asynchronous SGD
* Detokenization
* BPE support in tokenization

### Fixes and improvements

* Smaller memory footprint during training
* Smaller released model size after a non-SGD training
* Fix out of memory errors in preprocessing
* Fix BRNN models serialization and release
* Fix error when retraining a model
* Fix error when using more than one feature

## [v0.1.0](https://github.com/OpenNMT/OpenNMT/releases/tag/v0.1.0) (2016-12-19)

Initial release.<|MERGE_RESOLUTION|>--- conflicted
+++ resolved
@@ -13,11 +13,8 @@
 * Add option to save the validation translation to a file
 * Add 'Shallow Fusion' of language model in decoder
 * Add option to reset the optimizer states when the learning rate is decayed
-<<<<<<< HEAD
 * Introduce dynamic dataset - no need to tokenize, preprocess, sample anymore
-=======
 * Add option to dump attention in `translate.lua`
->>>>>>> c8c31afe
 
 ### Fixes and improvements
 
