--- conflicted
+++ resolved
@@ -8,23 +8,17 @@
 * Sentence-level negative log-likelihood criterion for sequence tagging
 * '-' stands for stdin for inference tools (translate, lm, tag)
 * Optional source features per request (for domain control) with rest translation server
-<<<<<<< HEAD
 * Display oov rate (source/target) in translate
-=======
->>>>>>> 3634279a
 
 ### Fixes and improvements
 
 * Misc fixes on lexical beam search
 * Fix batch size non function with `rest_translation_server.lua`
 * Introduce `-tokenizer max` option to scorer for evaluation on non tokenized test data.
-<<<<<<< HEAD
-=======
 * Fix non deterministic inference of language models
 * Fix retraining from a language model
 * Fix `-update_vocab` option for language models
 * Correct error handling for all file open commands
->>>>>>> 3634279a
 
 ## [v0.9.7](https://github.com/OpenNMT/OpenNMT/releases/tag/v0.9.7) (2017-12-19)
 
