## [Unreleased]

### Breaking changes

### New features

### Fixes and improvements

## [v0.9.1](https://github.com/OpenNMT/OpenNMT/releases/tag/v0.9.1) (2017-11-16)

### Fixes and improvements

* Fix missing normalization during translation
* Fix normalization when the command contains pipes
* Fix incorrect TER normalization (#424)
<<<<<<< HEAD
* Fix empty translation returned by the REST translation server
=======
* Fix error when the file to translate contains empty lines
>>>>>>> 2e0f4e15

## [v0.9.0](https://github.com/OpenNMT/OpenNMT/releases/tag/v0.9.0) (2017-11-07)

### Breaking changes

* Learning rate is also decayed when using Adam
* Fix some wrong tokenization rules (punctuation-numbers)
* `-report_every` option is renamed to `-report_progress_every`
* `-EOT_marker` option is renamed to `-bpe_EOT_marker` for `tokenize.lua`
* `-BOT_marker` option is renamed to `-bpe_BOT_marker` for `tokenize.lua`
* `bit32` package is now required for LuaJIT users

### New features

* Dynamic dataset to train on large and raw training data repository
* Convolutional encoder
* Shallow fusion of language model in decoder
* Lexically constrained beam search
* TER validation metric
* Protection blocks for tokenization - and implement placeholder
* Hook to call external normalization
* JSON log formatting when the log file suffix is `.json`
* Training option to save the validation translation to a file
* Training option to reset the optimizer states when the learning rate is decayed
* Training option to update the vocabularies during a retraining
* Translation option to save alignment history
* Translation translation option to mark replaced tokens with `｟unk:xxxxx｠`
* Tokenization option to split numbers on each digit
* Multi-model rest server using yaml config file

### Fixes and improvements

* Allow disabling gradients clipping with `-max_grad_norm 0`
* Allow disabling global parameters initialization with `-param_init 0`
* Introduce error estimation in scorer for all metrics
* Reduce memory footprint of Adam, Adadelta and Adagrad optimizers
* Make validation data optional for training
* Faster tokenization (up to x2 speedup)
* Fix missing final model with some values of `-save_every_epochs`
* Fix validation score delta that was applied in the incorrect direction
* Fix LuaJIT out of memory issues in `learn_bpe.lua`
* Fix documentation generation of embedded tokenization options
* Fix release of sequence tagger models

## [v0.8.0](https://github.com/OpenNMT/OpenNMT/releases/tag/v0.8.0) (2017-06-28)

### Breaking changes

* Models previously trained with `-pdbrnn` or `-dbrnn` are no more compatible
* `-start_decay_ppl_delta` option is renamed to `-start_decay_score_delta`
* `-decay perplexity_only` option is renamed to `-decay score_only`

### Deprecations

* `-brnn`, `-dbrnn` and `-pdbrnn` options are replaced by `-encoder_type <type>` for future extensions
* `-sample_tgt_vocab` option is renamed `-sample_vocab` and is extended to language models

### New features

* Implement inference for language models for scoring or sampling
* Support variational dropout and dropout on source sequence
* Support several validation metrics: loss, perplexity, BLEU and Damerau-Levenshtein edit ratio
* Add option in preprocessing to check that lengths of source and target are equal (e.g. for sequence tagging)
* Add `-pdbrnn_merge` option to define how to reduce the time dimension
* Add option to segment mixed cased words
* Add option to segment words of given alphabets or when switching alphabets
* Add Google's NMT encoder
* Add external scorer script for BLEU and Damerau-Levenshtein edit ratio
* Add script to average multiple models
* Add option to save the beam search as JSON

### Fixes and improvements

* Support input vectors for sequence tagging
* Fix incorrect gradients when using variable length batches and bidirectional encoders

## [v0.7.1](https://github.com/OpenNMT/OpenNMT/releases/tag/v0.7.1) (2017-05-29)

### Fixes and improvements

* Fix backward compatibility with older models using target features
* Fix importance sampling when using multiple GPUs
* Fix language models training

## [v0.7.0](https://github.com/OpenNMT/OpenNMT/releases/tag/v0.7.0) (2017-05-19)

### Breaking changes

* `-sample_w_ppl` option is renamed `-sample_type` for future extensions

### New features

* Support vectors as inputs using [Kaldi](http://kaldi-asr.org/) input format
* Support parallel file alignment by index in addition to line-by-line
* Add script to generate pretrained word embeddings:
  * from [Polyglot](https://sites.google.com/site/rmyeid/projects/polyglot) repository
  * from pretrained *word2vec*, *GloVe* or *fastText* files
* Add an option to only fix the pretrained part of word embeddings
* Add a bridge layer between the encoder and decoder to define how encoder states are passed to the decoder
* Add `epoch_only` decay strategy to only decay learning based on epochs
* Make epoch models save frequency configurable
* Optimize decoding and training with target vocabulary reduction (importance sampling)
* Introduce `partition` data sampling

### Fixes and improvements

* Improve command line and configuration file parser
  * space-separated list of values
  * boolean arguments
  * disallow duplicate command line options
  * clearer error messages
* Improve correctness of `DBiEncoder` and `PDBiEncoder` implementation
* Improve unicode support for languages using combining marks like Hindi
* Improve logging during preprocessing with dataset statistics
* Fix translation error of models profiled during training
* Fix translation error of models trained without attention
* Fix error when using one-layer GRU
* Fix incorrect coverage normalization formula applied during the beam search

## [v0.6.0](https://github.com/OpenNMT/OpenNMT/releases/tag/v0.6.0) (2017-04-07)

### Breaking changes

* `-fix_word_vecs` options now requires `0` and `1` as argument for a better retraining experience

### New features

* Add new encoders: deep bidirectional and pyramidal deep bidirectional
* Add attention variants: no attention and *dot*, *general* or *concat* global attention
* Add alternative learning rate decay strategy for SGD training
* Introduce dynamic parameter change for dropout and fixed word embeddings
* Add length and coverage normalization during the beam search
* Add translation option to dump input sentence encoding
* Add TensorBoard metrics visualisation with [Crayon](https://github.com/torrvision/crayon)
* [*experimental*] Add sequence tagger model

### Fixes and improvements

* Check consistency of option settings when training from checkpoints
* Save and restore random number generator states from checkpoints
* Output more dataset metrics during the preprocessing
* Improve error message on invalid options
* Fix missing n-best hypotheses list in the output file
* Fix individual losses that were always computed when using random sampling
* Fix duplicated logs in parallel mode

## [v0.5.3](https://github.com/OpenNMT/OpenNMT/releases/tag/v0.5.3) (2017-03-30)

### Fixes and improvements

* Fix data loading during training

## [v0.5.2](https://github.com/OpenNMT/OpenNMT/releases/tag/v0.5.2) (2017-03-29)

### Fixes and improvements

* Improve compatibility with older Torch versions missing the `fmod` implementation

## [v0.5.1](https://github.com/OpenNMT/OpenNMT/releases/tag/v0.5.1) (2017-03-28)

### Fixes and improvements

* Fix translation with FP16 precision
* Fix regression that make `tds` mandatory for translation

## [v0.5.0](https://github.com/OpenNMT/OpenNMT/releases/tag/v0.5.0) (2017-03-06)

### New features

* Training code is now part of the library
* Add `-fallback_to_cpu` option to continue execution on CPU if GPU can't be used
* Add standalone script to generate vocabularies
* Add script to extract word embeddings
* Add option to prune vocabularies by minimum word frequency
* New REST server
* [*experimental*] Add data sampling during training
* [*experimental*] Add half floating point (fp16) support (with [cutorch@359ee80](https://github.com/torch/cutorch/commit/359ee80be391028ffa098de429cc0533b2f268f5))

### Fixes and improvements

* Make sure released model does not contain any serialized function
* Reduce size of released BRNN models (up to 2x smaller)
* Reported metrics are no longer averaged on the entire epoch
* Improve logging in asynchronous training
* Allow fixing word embeddings without providing pre-trained embeddings
* Fix pretrained word embeddings that were overriden by parameters initialization
* Fix error when using translation server with GPU model
* Fix gold data perplexity reporting during translation
* Fix wrong number of attention vectors returned by the translator

## [v0.4.1](https://github.com/OpenNMT/OpenNMT/releases/tag/v0.4.1) (2017-02-16)

### Fixes and improvements

* Fix translation server error when clients send escaped unicode sequences
* Fix compatibility issue with the `:split()` function

## [v0.4.0](https://github.com/OpenNMT/OpenNMT/releases/tag/v0.4.0) (2017-02-10)

### Breaking changes

* New translator API for better integration

### New features

* Profiler option
* Support hypotheses filtering during the beam search
* Support individually setting features vocabulary and embedding size
* [*experimental*] Scripts to interact with the [benchmark platform](http://scorer.nmt-benchmark.net/)
* [*experimental*] Language modeling example

### Fixes and improvements

* Improve beam search speed (up to 90% faster)
* Reduce released model size (up to 2x smaller)
* Fix tokenization of text containing the joiner marker character
* Fix `-joiner_new` option when using BPE
* Fix joiner marker generated without the option enabled
* Fix translation server crash on Lua errors
* Fix error when loading configuration files containing the `gpuid` option
* Fix BLEU drop when applying beam search on some models
* Fix error when using asynchronous parallel mode
* Fix non SGD model serialization after retraining
* Fix error when using `-replace_unk` with empty sentences in the batch
* Fix error when translating empty batch

## [v0.3.0](https://github.com/OpenNMT/OpenNMT/releases/tag/v0.3.0) (2017-01-23)

### Breaking changes

* Rename `-epochs` option to `-end_epoch` to clarify its behavior
* Remove `-nparallel` option and support a list of comma-separated identifiers on `-gpuid`
* Rename `-sep_annotate` option to `-joiner_annotate`

### New features

* ZeroMQ translation server
* Advanced log management
* GRU cell
* Tokenization option to make the token separator an independent token
* Tokenization can run in parallel mode

### Fixes and improvements

* Zero-Width Joiner unicode character (ZWJ) is now tokenizing but as a joiner
* Fix Hangul tokenization
* Fix duplicated tokens in aggressive tokenization
* Fix error when using BRNN and multiple source features
* Fix error when preprocessing empty lines and using additional features
* Fix error when translating empty sentences
* Fix error when retraining a BRNN model on multiple GPUs

## [v0.2.0](https://github.com/OpenNMT/OpenNMT/releases/tag/v0.2.0) (2017-01-02)

### Breaking changes

* `-seq_length` option is split into `-src_seq_length` and `-tgt_seq_length`

### New features

* Asynchronous SGD
* Detokenization
* BPE support in tokenization

### Fixes and improvements

* Smaller memory footprint during training
* Smaller released model size after a non-SGD training
* Fix out of memory errors in preprocessing
* Fix BRNN models serialization and release
* Fix error when retraining a model
* Fix error when using more than one feature

## [v0.1.0](https://github.com/OpenNMT/OpenNMT/releases/tag/v0.1.0) (2016-12-19)

Initial release.<|MERGE_RESOLUTION|>--- conflicted
+++ resolved
@@ -5,6 +5,8 @@
 ### New features
 
 ### Fixes and improvements
+
+* Fix empty translation returned by the REST translation server
 
 ## [v0.9.1](https://github.com/OpenNMT/OpenNMT/releases/tag/v0.9.1) (2017-11-16)
 
@@ -13,11 +15,7 @@
 * Fix missing normalization during translation
 * Fix normalization when the command contains pipes
 * Fix incorrect TER normalization (#424)
-<<<<<<< HEAD
-* Fix empty translation returned by the REST translation server
-=======
 * Fix error when the file to translate contains empty lines
->>>>>>> 2e0f4e15
 
 ## [v0.9.0](https://github.com/OpenNMT/OpenNMT/releases/tag/v0.9.0) (2017-11-07)
 
