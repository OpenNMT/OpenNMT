--- conflicted
+++ resolved
@@ -1,16 +1,9 @@
 ## [Unreleased]
 
 ### New features
-<<<<<<< HEAD
-* Introduce Local Alignment
-
-### Deprecations
-* Option `-global_attention <type>` is replaced by `-attention_type <type>` to introduce local alignment
-=======
-
 * Add TER calculation
 * Add CNN encoder
->>>>>>> 49917d79
+* Introduce Local Alignment
 
 ### Fixes and improvements
 
@@ -18,6 +11,9 @@
 * Allow disabling global parameters initialization with `-param_init 0`
 * Introduce error estimation in scorer for all metrics
 * Fix validation score delta that was applied in the incorrect direction
+
+### Deprecations
+* Option `-global_attention <type>` is replaced by `-attention_type <type>` to introduce local alignment
 
 ## [v0.8.0](https://github.com/OpenNMT/OpenNMT/releases/tag/v0.8.0) (2017-06-28)
 
