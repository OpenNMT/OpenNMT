--- conflicted
+++ resolved
@@ -10,11 +10,8 @@
 
 ### Fixes and improvements
 
-<<<<<<< HEAD
 * fix integration of hook with `learn_bpe` (#456)
-=======
 * Fix detokenization when replaced target tokens contain spaces
->>>>>>> ca7dda76
 
 ## [v0.9.6](https://github.com/OpenNMT/OpenNMT/releases/tag/v0.9.6) (2017-12-11)
 
