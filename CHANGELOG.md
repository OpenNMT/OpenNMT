## [Unreleased]

### Breaking changes

* Models previously trained with `-pdbrnn` or `-dbrnn` are no more compatible
* `-start_decay_ppl_delta` option is renamed to `-start_decay_score_delta`
* `-decay perplexity_only` option is renamed to `-decay score_only`

### Deprecations

* `-brnn`, `-dbrnn` and `-pdbrnn` options are replaced by `-encoder_type <type>` for future extensions
* `-sample_target_vocab` option is renamed `-sample_vocab` and is extended to language models

### New features

* Implement inference for language models
* Support variational dropout and dropout on source sequence
* Support several validation metrics: loss, perplexity and BLEU
* Add option in preprocessing to check that lengths of source and target are equal (e.g. for sequence tagging)
* Add `-pdbrnn_merge` option to define how to reduce the time dimension
* Add option to segment mixed cased words
* Add option to segment words of given alphabets or when switching alphabets
* Add Google's NMT encoder
<<<<<<< HEAD
* New application `lm.lua` to apply language model for scoring or sampling
=======
* Add scorer tool (BLEU supported)
* Add option to save the beam search as JSON
>>>>>>> 15dae775

### Fixes and improvements

* Support input vectors for sequence tagging
* Fix incorrect gradients when using variable length batches and bidirectional encoders

## [v0.7.1](https://github.com/OpenNMT/OpenNMT/releases/tag/v0.7.1) (2017-05-29)

### Fixes and improvements

* Fix backward compatibility with older models using target features
* Fix importance sampling when using multiple GPUs
* Fix language models training

## [v0.7.0](https://github.com/OpenNMT/OpenNMT/releases/tag/v0.7.0) (2017-05-19)

### Breaking changes

* `-sample_w_ppl` option is renamed `-sample_type` for future extensions

### New features

* Support vectors as inputs using [Kaldi](http://kaldi-asr.org/) input format
* Support parallel file alignment by index in addition to line-by-line
* Add script to generate pretrained word embeddings:
  * from [Polyglot](https://sites.google.com/site/rmyeid/projects/polyglot) repository
  * from pretrained *word2vec*, *GloVe* or *fastText* files
* Add an option to only fix the pretrained part of word embeddings
* Add a bridge layer between the encoder and decoder to define how encoder states are passed to the decoder
* Add `epoch_only` decay strategy to only decay learning based on epochs
* Make epoch models save frequency configurable
* Optimize decoding and training with target vocabulary reduction (importance sampling)
* Introduce `partition` data sampling

### Fixes and improvements

* Improve command line and configuration file parser
  * space-separated list of values
  * boolean arguments
  * disallow duplicate command line options
  * clearer error messages
* Improve correctness of `DBiEncoder` and `PDBiEncoder` implementation
* Improve unicode support for languages using combining marks like Hindi
* Improve logging during preprocessing with dataset statistics
* Fix translation error of models profiled during training
* Fix translation error of models trained without attention
* Fix error when using one-layer GRU
* Fix incorrect coverage normalization formula applied during the beam search

## [v0.6.0](https://github.com/OpenNMT/OpenNMT/releases/tag/v0.6.0) (2017-04-07)

### Breaking changes

* `-fix_word_vecs` options now requires `0` and `1` as argument for a better retraining experience

### New features

* Add new encoders: deep bidirectional and pyramidal deep bidirectional
* Add attention variants: no attention and *dot*, *general* or *concat* global attention
* Add alternative learning rate decay strategy for SGD training
* Introduce dynamic parameter change for dropout and fixed word embeddings
* Add length and coverage normalization during the beam search
* Add translation option to dump input sentence encoding
* Add TensorBoard metrics visualisation with [Crayon](https://github.com/torrvision/crayon)
* [*experimental*] Add sequence tagger model

### Fixes and improvements

* Check consistency of option settings when training from checkpoints
* Save and restore random number generator states from checkpoints
* Output more dataset metrics during the preprocessing
* Improve error message on invalid options
* Fix missing n-best hypotheses list in the output file
* Fix individual losses that were always computed when using random sampling
* Fix duplicated logs in parallel mode

## [v0.5.3](https://github.com/OpenNMT/OpenNMT/releases/tag/v0.5.3) (2017-03-30)

### Fixes and improvements

* Fix data loading during training

## [v0.5.2](https://github.com/OpenNMT/OpenNMT/releases/tag/v0.5.2) (2017-03-29)

### Fixes and improvements

* Improve compatibility with older Torch versions missing the `fmod` implementation

## [v0.5.1](https://github.com/OpenNMT/OpenNMT/releases/tag/v0.5.1) (2017-03-28)

### Fixes and improvements

* Fix translation with FP16 precision
* Fix regression that make `tds` mandatory for translation

## [v0.5.0](https://github.com/OpenNMT/OpenNMT/releases/tag/v0.5.0) (2017-03-06)

### New features

* Training code is now part of the library
* Add `-fallback_to_cpu` option to continue execution on CPU if GPU can't be used
* Add standalone script to generate vocabularies
* Add script to extract word embeddings
* Add option to prune vocabularies by minimum word frequency
* New REST server
* [*experimental*] Add data sampling during training
* [*experimental*] Add half floating point (fp16) support (with [cutorch@359ee80](https://github.com/torch/cutorch/commit/359ee80be391028ffa098de429cc0533b2f268f5))

### Fixes and improvements

* Make sure released model does not contain any serialized function
* Reduce size of released BRNN models (up to 2x smaller)
* Reported metrics are no longer averaged on the entire epoch
* Improve logging in asynchronous training
* Allow fixing word embeddings without providing pre-trained embeddings
* Fix pretrained word embeddings that were overriden by parameters initialization
* Fix error when using translation server with GPU model
* Fix gold data perplexity reporting during translation
* Fix wrong number of attention vectors returned by the translator

## [v0.4.1](https://github.com/OpenNMT/OpenNMT/releases/tag/v0.4.1) (2017-02-16)

### Fixes and improvements

* Fix translation server error when clients send escaped unicode sequences
* Fix compatibility issue with the `:split()` function

## [v0.4.0](https://github.com/OpenNMT/OpenNMT/releases/tag/v0.4.0) (2017-02-10)

### Breaking changes

* New translator API for better integration

### New features

* Profiler option
* Support hypotheses filtering during the beam search
* Support individually setting features vocabulary and embedding size
* [*experimental*] Scripts to interact with the [benchmark platform](http://scorer.nmt-benchmark.net/)
* [*experimental*] Language modeling example

### Fixes and improvements

* Improve beam search speed (up to 90% faster)
* Reduce released model size (up to 2x smaller)
* Fix tokenization of text containing the joiner marker character
* Fix `-joiner_new` option when using BPE
* Fix joiner marker generated without the option enabled
* Fix translation server crash on Lua errors
* Fix error when loading configuration files containing the `gpuid` option
* Fix BLEU drop when applying beam search on some models
* Fix error when using asynchronous parallel mode
* Fix non SGD model serialization after retraining
* Fix error when using `-replace_unk` with empty sentences in the batch
* Fix error when translating empty batch

## [v0.3.0](https://github.com/OpenNMT/OpenNMT/releases/tag/v0.3.0) (2017-01-23)

### Breaking changes

* Rename `-epochs` option to `-end_epoch` to clarify its behavior
* Remove `-nparallel` option and support a list of comma-separated identifiers on `-gpuid`
* Rename `-sep_annotate` option to `-joiner_annotate`

### New features

* ZeroMQ translation server
* Advanced log management
* GRU cell
* Tokenization option to make the token separator an independent token
* Tokenization can run in parallel mode

### Fixes and improvements

* Zero-Width Joiner unicode character (ZWJ) is now tokenizing but as a joiner
* Fix Hangul tokenization
* Fix duplicated tokens in aggressive tokenization
* Fix error when using BRNN and multiple source features
* Fix error when preprocessing empty lines and using additional features
* Fix error when translating empty sentences
* Fix error when retraining a BRNN model on multiple GPUs

## [v0.2.0](https://github.com/OpenNMT/OpenNMT/releases/tag/v0.2.0) (2017-01-02)

### Breaking changes

* `-seq_length` option is split into `-src_seq_length` and `-tgt_seq_length`

### New features

* Asynchronous SGD
* Detokenization
* BPE support in tokenization

### Fixes and improvements

* Smaller memory footprint during training
* Smaller released model size after a non-SGD training
* Fix out of memory errors in preprocessing
* Fix BRNN models serialization and release
* Fix error when retraining a model
* Fix error when using more than one feature

## [v0.1.0](https://github.com/OpenNMT/OpenNMT/releases/tag/v0.1.0) (2016-12-19)

Initial release.<|MERGE_RESOLUTION|>--- conflicted
+++ resolved
@@ -21,12 +21,9 @@
 * Add option to segment mixed cased words
 * Add option to segment words of given alphabets or when switching alphabets
 * Add Google's NMT encoder
-<<<<<<< HEAD
 * New application `lm.lua` to apply language model for scoring or sampling
-=======
 * Add scorer tool (BLEU supported)
 * Add option to save the beam search as JSON
->>>>>>> 15dae775
 
 ### Fixes and improvements
 
