## [Unreleased]

### New features

* Add alternative encoders (deep bidirectional and pyramidal deep bidirectional)
* Add alternative learning rate decay strategy for SGD training
* Introduce dynamic parameter change for dropout
* Add length and coverage normalization during the beam search
<<<<<<< HEAD
* Multiple attention option: no attention, global attention dot/general/concat, temporal attention
=======
* Add translation option to dump input sentence encoding
* Add TensorBoard metrics visualisation with [Crayon](https://github.com/torrvision/crayon)
* [*experimental*] Add sequence tagger model
>>>>>>> 70e262a0

### Fixes and improvements

* [*Breaking, changed option*] `-fix_word_vecs` options now accept `0` and `1` for a better retraining experience
* Allow to change the state of word embeddings optimization during a retraining
* Check consistency of option settings when training from existing models
* Save and restore random number generator states in checkpoints
* Output n-best hypotheses in the output file
* Fix individual losses that were always computed when using random sampling
* Fix duplicate logs in parallel mode

## [v0.5.3](https://github.com/OpenNMT/OpenNMT/releases/tag/v0.5.3) (2017-03-30)

### Fixes and improvements

* Fix data loading during training

## [v0.5.2](https://github.com/OpenNMT/OpenNMT/releases/tag/v0.5.2) (2017-03-29)

### Fixes and improvements

* Improve compatibility with older Torch versions missing the `fmod` implementation

## [v0.5.1](https://github.com/OpenNMT/OpenNMT/releases/tag/v0.5.1) (2017-03-28)

### Fixes and improvements

* Fix translation with FP16 precision
* Fix regression that make `tds` mandatory for translation

## [v0.5.0](https://github.com/OpenNMT/OpenNMT/releases/tag/v0.5.0) (2017-03-06)

### New features

* Training code is now part of the library
* Add `-fallback_to_cpu` option to continue execution on CPU if GPU can't be used
* Add standalone script to generate vocabularies
* Add script to extract word embeddings
* Add option to prune vocabularies by minimum word frequency
* New REST server
* [*experimental*] Add data sampling during training
* [*experimental*] Add half floating point (fp16) support (with [cutorch@359ee80](https://github.com/torch/cutorch/commit/359ee80be391028ffa098de429cc0533b2f268f5))

### Fixes and improvements

* Make sure released model does not contain any serialized function
* Reduce size of released BRNN models (up to 2x smaller)
* Reported metrics are no longer averaged on the entire epoch
* Improve logging in asynchronous training
* Allow fixing word embeddings without providing pre-trained embeddings
* Fix pretrained word embeddings that were overriden by parameters initialization
* Fix error when using translation server with GPU model
* Fix gold data perplexity reporting during translation
* Fix wrong number of attention vectors returned by the translator

## [v0.4.1](https://github.com/OpenNMT/OpenNMT/releases/tag/v0.4.1) (2017-02-16)

### Fixes and improvements

* Fix translation server error when clients send escaped unicode sequences
* Fix compatibility issue with the `:split()` function

## [v0.4.0](https://github.com/OpenNMT/OpenNMT/releases/tag/v0.4.0) (2017-02-10)

### New features

* Profiler option
* Support hypotheses filtering during the beam search
* Support individually setting features vocabulary and embedding size
* [*experimental*] Scripts to interact with the [benchmark platform](http://scorer.nmt-benchmark.net/)
* [*experimental*] Language modeling example

### Fixes and improvements

* [*Breaking, new API*] Improve translator API consistency
* Improve beam search speed (up to 90% faster)
* Reduce released model size (up to 2x smaller)
* Fix tokenization of text containing the joiner marker character
* Fix `-joiner_new` option when using BPE
* Fix joiner marker generated without the option enabled
* Fix translation server crash on Lua errors
* Fix error when loading configuration files containing the `gpuid` option
* Fix BLEU drop when applying beam search on some models
* Fix error when using asynchronous parallel mode
* Fix non SGD model serialization after retraining
* Fix error when using `-replace_unk` with empty sentences in the batch
* Fix error when translating empty batch

## [v0.3.0](https://github.com/OpenNMT/OpenNMT/releases/tag/v0.3.0) (2017-01-23)

### New features

* ZeroMQ translation server
* Advanced log management
* GRU cell
* Tokenization option to make the token separator an independent token
* Tokenization can run in parallel mode

### Fixes and improvements

* [*Breaking, renamed option*] Rename `-epochs` option to `-end_epoch` to clarify its behavior
* [*Breaking, removed option*] Remove `-nparallel` option and support a list of comma-separated identifiers on `-gpuid`
* [*Breaking, renamed option*] Zero-Width Joiner unicode character (ZWJ) is now tokenizing - but as a joiner
* Fix Hangul tokenization
* Fix duplicated tokens in aggressive tokenization
* Fix error when using BRNN and multiple source features
* Fix error when preprocessing empty lines and using additional features
* Fix error when translating empty sentences
* Fix error when retraining a BRNN model on multiple GPUs

## [v0.2.0](https://github.com/OpenNMT/OpenNMT/releases/tag/v0.2.0) (2017-01-02)

### New features

* [*Breaking, renamed option*] Control maximum source and target length independently
* Asynchronous SGD
* Detokenization
* BPE support in tokenization

### Fixes and improvements

* Smaller memory footprint during training
* Smaller released model size after a non-SGD training
* Fix out of memory errors in preprocessing
* Fix BRNN models serialization and release
* Fix error when retraining a model
* Fix error when using more than one feature

## [v0.1.0](https://github.com/OpenNMT/OpenNMT/releases/tag/v0.1.0) (2016-12-19)

Initial release.<|MERGE_RESOLUTION|>--- conflicted
+++ resolved
@@ -6,13 +6,10 @@
 * Add alternative learning rate decay strategy for SGD training
 * Introduce dynamic parameter change for dropout
 * Add length and coverage normalization during the beam search
-<<<<<<< HEAD
-* Multiple attention option: no attention, global attention dot/general/concat, temporal attention
-=======
+* Add multiple attention option: no attention, global attention dot/general/concat, temporal attention
 * Add translation option to dump input sentence encoding
 * Add TensorBoard metrics visualisation with [Crayon](https://github.com/torrvision/crayon)
 * [*experimental*] Add sequence tagger model
->>>>>>> 70e262a0
 
 ### Fixes and improvements
 
