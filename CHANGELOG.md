## [Unreleased]

### New features

* Add TensorBoard metrics visualisation with [Crayon](https://github.com/torrvision/crayon)
* Add deep bidirectional encoder
* Add pyramidal deep bidirectional encoder
* Add alternative learning rate decay strategy for SGD training
* Add sequence tagger model
<<<<<<< HEAD
* Introduce dynamic parameter change for dropout
=======
* Add length and coverage normalization during the beam search
>>>>>>> 472d4b1f

### Fixes and improvements

* Fix individual losses that were always computed when using random sampling
* Allow to change the state of word embeddings optimization during a retraining
* Check consistency of option settings when training from existing model

## [v0.5.2](https://github.com/OpenNMT/OpenNMT/releases/tag/v0.5.2) (2017-03-29)

### Fixes and improvements

* Improve compatibility with older Torch versions missing the `fmod` implementation

## [v0.5.1](https://github.com/OpenNMT/OpenNMT/releases/tag/v0.5.1) (2017-03-28)

### Fixes and improvements

* Fix translation with FP16 precision
* Fix regression that make `tds` mandatory for translation

## [v0.5.0](https://github.com/OpenNMT/OpenNMT/releases/tag/v0.5.0) (2017-03-06)

### New features

* Training code is now part of the library
* Add `-fallback_to_cpu` option to continue execution on CPU if GPU can't be used
* Add standalone script to generate vocabularies
* Add script to extract word embeddings
* Add option to prune vocabularies by minimum word frequency
* New REST server
* [*experimental*] Add data sampling during training
* [*experimental*] Add half floating point (fp16) support (with [cutorch@359ee80](https://github.com/torch/cutorch/commit/359ee80be391028ffa098de429cc0533b2f268f5))

### Fixes and improvements

* Make sure released model does not contain any serialized function
* Reduce size of released BRNN models (up to 2x smaller)
* Reported metrics are no longer averaged on the entire epoch
* Improve logging in asynchronous training
* Allow fixing word embeddings without providing pre-trained embeddings
* Fix pretrained word embeddings that were overriden by parameters initialization
* Fix error when using translation server with GPU model
* Fix gold data perplexity reporting during translation
* Fix wrong number of attention vectors returned by the translator

## [v0.4.1](https://github.com/OpenNMT/OpenNMT/releases/tag/v0.4.1) (2017-02-16)

### Fixes and improvements

* Fix translation server error when clients send escaped unicode sequences
* Fix compatibility issue with the `:split()` function

## [v0.4.0](https://github.com/OpenNMT/OpenNMT/releases/tag/v0.4.0) (2017-02-10)

### New features

* Profiler option
* Support hypotheses filtering during the beam search
* Support individually setting features vocabulary and embedding size
* [*experimental*] Scripts to interact with the [benchmark platform](http://scorer.nmt-benchmark.net/)
* [*experimental*] Language modeling example

### Fixes and improvements

* [*Breaking, new API*] Improve translator API consistency
* Improve beam search speed (up to 90% faster)
* Reduce released model size (up to 2x smaller)
* Fix tokenization of text containing the joiner marker character
* Fix `-joiner_new` option when using BPE
* Fix joiner marker generated without the option enabled
* Fix translation server crash on Lua errors
* Fix error when loading configuration files containing the `gpuid` option
* Fix BLEU drop when applying beam search on some models
* Fix error when using asynchronous parallel mode
* Fix non SGD model serialization after retraining
* Fix error when using `-replace_unk` with empty sentences in the batch
* Fix error when translating empty batch

## [v0.3.0](https://github.com/OpenNMT/OpenNMT/releases/tag/v0.3.0) (2017-01-23)

### New features

* ZeroMQ translation server
* Advanced log management
* GRU cell
* Tokenization option to make the token separator an independent token
* Tokenization can run in parallel mode

### Fixes and improvements

* [*Breaking, renamed option*] Rename `-epochs` option to `-end_epoch` to clarify its behavior
* [*Breaking, removed option*] Remove `-nparallel` option and support a list of comma-separated identifiers on `-gpuid`
* [*Breaking, renamed option*] Zero-Width Joiner unicode character (ZWJ) is now tokenizing - but as a joiner
* Fix Hangul tokenization
* Fix duplicated tokens in aggressive tokenization
* Fix error when using BRNN and multiple source features
* Fix error when preprocessing empty lines and using additional features
* Fix error when translating empty sentences
* Fix error when retraining a BRNN model on multiple GPUs

## [v0.2.0](https://github.com/OpenNMT/OpenNMT/releases/tag/v0.2.0) (2017-01-02)

### New features

* [*Breaking, renamed option*] Control maximum source and target length independently
* Asynchronous SGD
* Detokenization
* BPE support in tokenization

### Fixes and improvements

* Smaller memory footprint during training
* Smaller released model size after a non-SGD training
* Fix out of memory errors in preprocessing
* Fix BRNN models serialization and release
* Fix error when retraining a model
* Fix error when using more than one feature

## [v0.1.0](https://github.com/OpenNMT/OpenNMT/releases/tag/v0.1.0) (2016-12-19)

Initial release.<|MERGE_RESOLUTION|>--- conflicted
+++ resolved
@@ -7,11 +7,8 @@
 * Add pyramidal deep bidirectional encoder
 * Add alternative learning rate decay strategy for SGD training
 * Add sequence tagger model
-<<<<<<< HEAD
 * Introduce dynamic parameter change for dropout
-=======
 * Add length and coverage normalization during the beam search
->>>>>>> 472d4b1f
 
 ### Fixes and improvements
 
