## [Unreleased]

### Breaking changes

### New features

<<<<<<< HEAD
* Introduce hook mechanism for additional customization of workflows
=======
* '-' stands for stdin for inference tools (translate, lm, tag)
>>>>>>> f054ac99

### Fixes and improvements

* Fix empty translation returned by the REST translation server

## [v0.9.1](https://github.com/OpenNMT/OpenNMT/releases/tag/v0.9.1) (2017-11-16)

### Fixes and improvements

* Fix missing normalization during translation
* Fix normalization when the command contains pipes
* Fix incorrect TER normalization (#424)
* Fix error when the file to translate contains empty lines

## [v0.9.0](https://github.com/OpenNMT/OpenNMT/releases/tag/v0.9.0) (2017-11-07)

### Breaking changes

* Learning rate is also decayed when using Adam
* Fix some wrong tokenization rules (punctuation-numbers)
* `-report_every` option is renamed to `-report_progress_every`
* `-EOT_marker` option is renamed to `-bpe_EOT_marker` for `tokenize.lua`
* `-BOT_marker` option is renamed to `-bpe_BOT_marker` for `tokenize.lua`
* `bit32` package is now required for LuaJIT users

### New features

* Dynamic dataset to train on large and raw training data repository
* Convolutional encoder
* Shallow fusion of language model in decoder
* Lexically constrained beam search
* TER validation metric
* Protection blocks for tokenization - and implement placeholder
* Hook to call external normalization
* JSON log formatting when the log file suffix is `.json`
* Training option to save the validation translation to a file
* Training option to reset the optimizer states when the learning rate is decayed
* Training option to update the vocabularies during a retraining
* Translation option to save alignment history
* Translation translation option to mark replaced tokens with `｟unk:xxxxx｠`
* Tokenization option to split numbers on each digit
* Multi-model rest server using yaml config file

### Fixes and improvements

* Allow disabling gradients clipping with `-max_grad_norm 0`
* Allow disabling global parameters initialization with `-param_init 0`
* Introduce error estimation in scorer for all metrics
* Reduce memory footprint of Adam, Adadelta and Adagrad optimizers
* Make validation data optional for training
* Faster tokenization (up to x2 speedup)
* Fix missing final model with some values of `-save_every_epochs`
* Fix validation score delta that was applied in the incorrect direction
* Fix LuaJIT out of memory issues in `learn_bpe.lua`
* Fix documentation generation of embedded tokenization options
* Fix release of sequence tagger models

## [v0.8.0](https://github.com/OpenNMT/OpenNMT/releases/tag/v0.8.0) (2017-06-28)

### Breaking changes

* Models previously trained with `-pdbrnn` or `-dbrnn` are no more compatible
* `-start_decay_ppl_delta` option is renamed to `-start_decay_score_delta`
* `-decay perplexity_only` option is renamed to `-decay score_only`

### Deprecations

* `-brnn`, `-dbrnn` and `-pdbrnn` options are replaced by `-encoder_type <type>` for future extensions
* `-sample_tgt_vocab` option is renamed `-sample_vocab` and is extended to language models

### New features

* Implement inference for language models for scoring or sampling
* Support variational dropout and dropout on source sequence
* Support several validation metrics: loss, perplexity, BLEU and Damerau-Levenshtein edit ratio
* Add option in preprocessing to check that lengths of source and target are equal (e.g. for sequence tagging)
* Add `-pdbrnn_merge` option to define how to reduce the time dimension
* Add option to segment mixed cased words
* Add option to segment words of given alphabets or when switching alphabets
* Add Google's NMT encoder
* Add external scorer script for BLEU and Damerau-Levenshtein edit ratio
* Add script to average multiple models
* Add option to save the beam search as JSON

### Fixes and improvements

* Support input vectors for sequence tagging
* Fix incorrect gradients when using variable length batches and bidirectional encoders

## [v0.7.1](https://github.com/OpenNMT/OpenNMT/releases/tag/v0.7.1) (2017-05-29)

### Fixes and improvements

* Fix backward compatibility with older models using target features
* Fix importance sampling when using multiple GPUs
* Fix language models training

## [v0.7.0](https://github.com/OpenNMT/OpenNMT/releases/tag/v0.7.0) (2017-05-19)

### Breaking changes

* `-sample_w_ppl` option is renamed `-sample_type` for future extensions

### New features

* Support vectors as inputs using [Kaldi](http://kaldi-asr.org/) input format
* Support parallel file alignment by index in addition to line-by-line
* Add script to generate pretrained word embeddings:
  * from [Polyglot](https://sites.google.com/site/rmyeid/projects/polyglot) repository
  * from pretrained *word2vec*, *GloVe* or *fastText* files
* Add an option to only fix the pretrained part of word embeddings
* Add a bridge layer between the encoder and decoder to define how encoder states are passed to the decoder
* Add `epoch_only` decay strategy to only decay learning based on epochs
* Make epoch models save frequency configurable
* Optimize decoding and training with target vocabulary reduction (importance sampling)
* Introduce `partition` data sampling

### Fixes and improvements

* Improve command line and configuration file parser
  * space-separated list of values
  * boolean arguments
  * disallow duplicate command line options
  * clearer error messages
* Improve correctness of `DBiEncoder` and `PDBiEncoder` implementation
* Improve unicode support for languages using combining marks like Hindi
* Improve logging during preprocessing with dataset statistics
* Fix translation error of models profiled during training
* Fix translation error of models trained without attention
* Fix error when using one-layer GRU
* Fix incorrect coverage normalization formula applied during the beam search

## [v0.6.0](https://github.com/OpenNMT/OpenNMT/releases/tag/v0.6.0) (2017-04-07)

### Breaking changes

* `-fix_word_vecs` options now requires `0` and `1` as argument for a better retraining experience

### New features

* Add new encoders: deep bidirectional and pyramidal deep bidirectional
* Add attention variants: no attention and *dot*, *general* or *concat* global attention
* Add alternative learning rate decay strategy for SGD training
* Introduce dynamic parameter change for dropout and fixed word embeddings
* Add length and coverage normalization during the beam search
* Add translation option to dump input sentence encoding
* Add TensorBoard metrics visualisation with [Crayon](https://github.com/torrvision/crayon)
* [*experimental*] Add sequence tagger model

### Fixes and improvements

* Check consistency of option settings when training from checkpoints
* Save and restore random number generator states from checkpoints
* Output more dataset metrics during the preprocessing
* Improve error message on invalid options
* Fix missing n-best hypotheses list in the output file
* Fix individual losses that were always computed when using random sampling
* Fix duplicated logs in parallel mode

## [v0.5.3](https://github.com/OpenNMT/OpenNMT/releases/tag/v0.5.3) (2017-03-30)

### Fixes and improvements

* Fix data loading during training

## [v0.5.2](https://github.com/OpenNMT/OpenNMT/releases/tag/v0.5.2) (2017-03-29)

### Fixes and improvements

* Improve compatibility with older Torch versions missing the `fmod` implementation

## [v0.5.1](https://github.com/OpenNMT/OpenNMT/releases/tag/v0.5.1) (2017-03-28)

### Fixes and improvements

* Fix translation with FP16 precision
* Fix regression that make `tds` mandatory for translation

## [v0.5.0](https://github.com/OpenNMT/OpenNMT/releases/tag/v0.5.0) (2017-03-06)

### New features

* Training code is now part of the library
* Add `-fallback_to_cpu` option to continue execution on CPU if GPU can't be used
* Add standalone script to generate vocabularies
* Add script to extract word embeddings
* Add option to prune vocabularies by minimum word frequency
* New REST server
* [*experimental*] Add data sampling during training
* [*experimental*] Add half floating point (fp16) support (with [cutorch@359ee80](https://github.com/torch/cutorch/commit/359ee80be391028ffa098de429cc0533b2f268f5))

### Fixes and improvements

* Make sure released model does not contain any serialized function
* Reduce size of released BRNN models (up to 2x smaller)
* Reported metrics are no longer averaged on the entire epoch
* Improve logging in asynchronous training
* Allow fixing word embeddings without providing pre-trained embeddings
* Fix pretrained word embeddings that were overriden by parameters initialization
* Fix error when using translation server with GPU model
* Fix gold data perplexity reporting during translation
* Fix wrong number of attention vectors returned by the translator

## [v0.4.1](https://github.com/OpenNMT/OpenNMT/releases/tag/v0.4.1) (2017-02-16)

### Fixes and improvements

* Fix translation server error when clients send escaped unicode sequences
* Fix compatibility issue with the `:split()` function

## [v0.4.0](https://github.com/OpenNMT/OpenNMT/releases/tag/v0.4.0) (2017-02-10)

### Breaking changes

* New translator API for better integration

### New features

* Profiler option
* Support hypotheses filtering during the beam search
* Support individually setting features vocabulary and embedding size
* [*experimental*] Scripts to interact with the [benchmark platform](http://scorer.nmt-benchmark.net/)
* [*experimental*] Language modeling example

### Fixes and improvements

* Improve beam search speed (up to 90% faster)
* Reduce released model size (up to 2x smaller)
* Fix tokenization of text containing the joiner marker character
* Fix `-joiner_new` option when using BPE
* Fix joiner marker generated without the option enabled
* Fix translation server crash on Lua errors
* Fix error when loading configuration files containing the `gpuid` option
* Fix BLEU drop when applying beam search on some models
* Fix error when using asynchronous parallel mode
* Fix non SGD model serialization after retraining
* Fix error when using `-replace_unk` with empty sentences in the batch
* Fix error when translating empty batch

## [v0.3.0](https://github.com/OpenNMT/OpenNMT/releases/tag/v0.3.0) (2017-01-23)

### Breaking changes

* Rename `-epochs` option to `-end_epoch` to clarify its behavior
* Remove `-nparallel` option and support a list of comma-separated identifiers on `-gpuid`
* Rename `-sep_annotate` option to `-joiner_annotate`

### New features

* ZeroMQ translation server
* Advanced log management
* GRU cell
* Tokenization option to make the token separator an independent token
* Tokenization can run in parallel mode

### Fixes and improvements

* Zero-Width Joiner unicode character (ZWJ) is now tokenizing but as a joiner
* Fix Hangul tokenization
* Fix duplicated tokens in aggressive tokenization
* Fix error when using BRNN and multiple source features
* Fix error when preprocessing empty lines and using additional features
* Fix error when translating empty sentences
* Fix error when retraining a BRNN model on multiple GPUs

## [v0.2.0](https://github.com/OpenNMT/OpenNMT/releases/tag/v0.2.0) (2017-01-02)

### Breaking changes

* `-seq_length` option is split into `-src_seq_length` and `-tgt_seq_length`

### New features

* Asynchronous SGD
* Detokenization
* BPE support in tokenization

### Fixes and improvements

* Smaller memory footprint during training
* Smaller released model size after a non-SGD training
* Fix out of memory errors in preprocessing
* Fix BRNN models serialization and release
* Fix error when retraining a model
* Fix error when using more than one feature

## [v0.1.0](https://github.com/OpenNMT/OpenNMT/releases/tag/v0.1.0) (2016-12-19)

Initial release.<|MERGE_RESOLUTION|>--- conflicted
+++ resolved
@@ -4,11 +4,8 @@
 
 ### New features
 
-<<<<<<< HEAD
 * Introduce hook mechanism for additional customization of workflows
-=======
 * '-' stands for stdin for inference tools (translate, lm, tag)
->>>>>>> f054ac99
 
 ### Fixes and improvements
 
