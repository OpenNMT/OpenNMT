--- conflicted
+++ resolved
@@ -10,13 +10,9 @@
 
 ### New features
 
-<<<<<<< HEAD
-* New option in preprocess to check that sizes of source and target are equal (for seqtagging)
+* Implement inference for language models
 * Support Variational Dropout and dropout on source sequence
-=======
-* Implement inference for language models
 * Add option in preprocessing to check that lengths of source and target are equal (e.g. for sequence tagging)
->>>>>>> 6ac59f60
 * Add `-pdbrnn_merge` option to define how to reduce the time dimension
 * Add option to segment mixed cased words
 * Add option to segment words of given alphabets or when switching alphabets
