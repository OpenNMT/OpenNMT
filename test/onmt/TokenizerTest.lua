local tester = ...

local tokenizerTest = torch.TestSuite()

local tokenizer = require('tools.utils.tokenizer')
local BPE = require ('tools.utils.BPE')

local cmd = onmt.utils.ExtendedCmdLine.new()
tokenizer.declareOpts(cmd)

-- check if tokenization of a is b - and if detok is set, if the detokenization results is back to original
local function testTok(opt, a, b, detok)
  local bpe
  if opt.bpe_model ~= '' then
    bpe = BPE.new(opt)
  end

  local tok = tokenizer.tokenize(opt, a, bpe)
  tester:eq(table.concat(tok, '◊'), string.gsub(b, ' ', '◊'))
  if detok == nil then return end
  tester:assert((tokenizer.detokenize(table.concat(tok, ' '), opt)==a)==detok)
end

-- check if tokenization/detokenization of a is b
local function testTokDetok(opt, a, b)
  local tok = table.concat(tokenizer.tokenize(opt, a), ' ')
  local detok = tokenizer.detokenize(tok, opt)
  tester:eq(b, detok)
end

function tokenizerTest.basic()
  local opt = cmd:parse('')
  testTok(opt, "Your Hardware-Enablement Stack (HWE) is supported until April 2019.", "Your Hardware-Enablement Stack ( HWE ) is supported until April 2019 .", false)
  opt = cmd:parse({'-joiner_annotate'})
  testTok(opt, "Your Hardware-Enablement Stack (HWE) is supported until April 2019.", "Your Hardware-Enablement Stack (￭ HWE ￭) is supported until April 2019 ￭.", true)
  opt = cmd:parse({'-joiner_annotate','-mode', 'aggressive'})
  testTok(opt, "Isn't it so-greatly working?", "Isn ￭'￭ t it so ￭-￭ greatly working ￭?", true)
  testTok(opt, "MP3", "MP ￭3", true)
end

function tokenizerTest.combiningMark()
  local opt = cmd:parse({'-mode','conservative','-joiner_annotate'})
  testTok(opt, "वर्तमान लिपि (स्क्रिप्ट) खो जाएगी।", "वर्तमान लिपि (￭ स्क्रिप्ट ￭) खो जाएगी ￭।", true)
end

<<<<<<< HEAD
function tokenizerTest.spaceTokenization()
  local opt = cmd:parse({'-mode','space'})
  testTok(opt, "49th meeting Social and human rights questions: human rights [14 (g)]", "49th meeting Social and human rights questions: human rights [14 (g)]")
  opt = cmd:parse({'-mode','space', '-case_feature'})
  testTok(opt, "49th meeting Social and human rights questions: human rights [14 (g)]", "49th￨L meeting￨L social￨C and￨L human￨L rights￨L questions:￨L human￨L rights￨L [14￨N (g)]￨L")
=======
function tokenizerTest.protectedSequence()
  local opt = cmd:parse({'-mode','conservative','-joiner_annotate'})
  testTok(opt, "｟1,023｠km", "｟1,023｠ ￭km", true)
  testTok(opt, "A｟380｠", "A￭ ｟380｠", true)
  testTok(opt, "｟1,023｠｟380｠", "｟1,023｠￭ ｟380｠", true)
  testTok(opt, "｟1023｠.", "｟1023｠ ￭.", true)
  testTok(opt, "$｟0.23｠", "$￭ ｟0.23｠", true)
  testTok(opt, "｟0.23｠$", "｟0.23｠ ￭$", true)
  testTok(opt, "｟US$｠23", "｟US$｠ ￭23", true)
  testTok(opt, "1｟ABCD｠0", "1￭ ｟ABCD｠ ￭0", true)
  testTok(opt, "$1", "$￭ 1", true)
  opt = cmd:parse({'-mode','conservative','-joiner_annotate','-joiner_new'})
  testTok(opt, "｟1,023｠km", "｟1,023｠ ￭ km", true)
  testTok(opt, "A｟380｠", "A ￭ ｟380｠", true)
  testTok(opt, "｟1,023｠｟380｠", "｟1,023｠ ￭ ｟380｠", true)
  testTok(opt, "｟1023｠.", "｟1023｠ ￭ .", true)
end

function tokenizerTest.aggressive()
  local opt = cmd:parse({'-mode','aggressive','-joiner_annotate'})
  testTok(opt, "｟1,023｠km", "｟1,023｠ ￭km", true)
  testTok(opt, "A｟380｠", "A￭ ｟380｠", true)
  testTok(opt, "｟1,023｠｟380｠", "｟1,023｠￭ ｟380｠", true)
  testTok(opt, "｟1023｠.", "｟1023｠ ￭.", true)
  testTok(opt, "$｟0.23｠", "$￭ ｟0.23｠", true)
  testTok(opt, "｟0.23｠$", "｟0.23｠ ￭$", true)
  testTok(opt, "｟US$｠23", "｟US$｠ ￭23", true)
  testTok(opt, "1｟ABCD｠0", "1￭ ｟ABCD｠ ￭0", true)
  testTok(opt, "$1", "$￭ 1", true)
  testTok(opt, "A380", "A ￭380", true)
>>>>>>> ece6faca
end

function tokenizerTest.basicDetokenization()
  local opt = cmd:parse({'-mode','conservative'})
  testTokDetok(opt, "49th meeting Social and human rights questions: human rights [14 (g)]", "49th meeting Social and human rights questions : human rights [ 14 ( g ) ]")
  opt = cmd:parse({'-joiner_annotate'})
  testTokDetok(opt, "49th meeting Social and human rights questions: human rights [14 (g)]", "49th meeting Social and human rights questions: human rights [14 (g)]")
end

function tokenizerTest.bpebasic()
  local opt = cmd:parse({'-bpe_model','test/data/bpe-models/testcode','-joiner_annotate'})
  testTok(opt, "abcdimprovement联合国", "a￭ b￭ c￭ d￭ impr￭ ovemen￭ t￭ 联合￭ 国", true)

  opt = cmd:parse({'-bpe_model','test/data/bpe-models/fr500','-joiner_annotate','-mode','aggressive'})
  local raw = {
    [[Il n'y a encore aucun décompte de corps, c'est notre estimation, a-t-il déclaré ｟depuis Genève｠.]],
    [[Le SMR mesure notamment l'efficacité et les effets indésirables d'un produit.]],
    [[Yasmina Reza retrouve le Théâtre Antoine (01.42.08.77.71) qui propose une reprise de Conversations après un enterrement, sa première pièce qui la révéla au public.]],
    [[Dans tous les cas, il y a eu une très bonne réactivité médicale.]],
    [[«J'ai reçu plusieurs offres d'emploi de très grandes entreprises», annonce-t-il, sans en dire plus.]],
    [[Le temps manquerait puisque celui-ci s'est engagé à confirmer la nomination deux jours plus tard, soit le 1er mars.]],
    [[WiMAX est avant tout une famille de normes, définissant les connexions à haut-débit par voie hertzienne.]],
    [[Nous ne faisons que de bonnes expériences avec cette façon décontractée d'accueillir nos clients.]]
  }
  local tok = {
    [[Il n ￭'￭ y a en￭ co￭ re au￭ c￭ un dé￭ com￭ p￭ te de c￭ or￭ p￭ s ￭, c ￭'￭ est no￭ tre esti￭ m￭ ation ￭, a ￭-￭ t ￭-￭ il déclar￭ é ｟depuis％0020Genève｠ ￭.]],
    [[Le S￭ M￭ R m￭ es￭ u￭ re no￭ ta￭ m￭ ment l ￭'￭ e￭ ffi￭ ca￭ ci￭ té et les eff￭ e￭ ts in￭ dé￭ si￭ ra￭ b￭ les d ￭'￭ un produ￭ it ￭.]],
    [[Y￭ as￭ min￭ a R￭ e￭ z￭ a re￭ tr￭ ouv￭ e le T￭ h￭ é￭ â￭ tre A￭ n￭ to￭ ine (￭ 0￭ 1 ￭.￭ 4￭ 2 ￭.￭ 0￭ 8 ￭.￭ 7￭ 7 ￭.￭ 7￭ 1 ￭) qui pro￭ po￭ se une re￭ pr￭ ise de C￭ on￭ ver￭ s￭ ations après un en￭ ter￭ r￭ ement ￭, sa premi￭ ère pi￭ è￭ ce qui la ré￭ v￭ é￭ la au publi￭ c ￭.]],
    [[Dans tou￭ s les ca￭ s ￭, il y a eu une tr￭ ès b￭ on￭ ne ré￭ ac￭ ti￭ vi￭ té mé￭ di￭ ca￭ le ￭.]],
    [[«￭ J ￭'￭ ai re￭ ç￭ u pl￭ usi￭ eurs o￭ ff￭ res d ￭'￭ em￭ pl￭ o￭ i de tr￭ ès gran￭ des entr￭ e￭ pr￭ is￭ es ￭» ￭, ann￭ on￭ ce ￭-￭ t ￭-￭ il ￭, sans en di￭ re plus ￭.]],
    [[Le t￭ emp￭ s man￭ qu￭ er￭ ait pu￭ is￭ que c￭ el￭ u￭ i ￭-￭ c￭ i s ￭'￭ est en￭ g￭ ag￭ é à con￭ fi￭ r￭ m￭ er la nom￭ in￭ ation deux jou￭ rs plus t￭ ar￭ d ￭, s￭ oit le 1￭ er mar￭ s ￭.]],
    [[W￭ i￭ M￭ A￭ X est av￭ ant tout une f￭ am￭ ille de n￭ or￭ mes ￭, dé￭ fin￭ iss￭ ant les con￭ n￭ ex￭ i￭ ons à h￭ au￭ t ￭-￭ dé￭ bi￭ t par v￭ oi￭ e h￭ er￭ t￭ z￭ i￭ enne ￭.]],
    [[N￭ ous ne f￭ ai￭ s￭ ons que de b￭ onn￭ es ex￭ p￭ éri￭ en￭ ces avec cette f￭ a￭ ç￭ on dé￭ contr￭ ac￭ t￭ ée d ￭'￭ ac￭ cu￭ e￭ illi￭ r no￭ s c￭ li￭ ents ￭.]]
  }
  for i = 1, #raw do
    testTok(opt, raw[i], tok[i], true)
  end
end

function tokenizerTest.case_feature()
  local opt = cmd:parse({'-mode','conservative','-joiner_annotate', '-case_feature'})
  testTok(opt, [[test \\\\a Capitalized lowercased UPPERCASÉ miXêd - cyrillic-Б]],
               [[test￨L \￨N ￭\￨N ￭\￨N ￭\￭￨N a￨L capitalized￨C lowercased￨L uppercasé￨U mixêd￨M -￨N cyrillic-б￨M]], false)
end

function tokenizerTest.segment_case()
  local opt = cmd:parse({'-mode','conservative','-joiner_annotate', '-segment_case', '-case_feature'})
  testTok(opt, [[WiFi]],
               [[wi￭￨C fi￨C]], true)
end

function tokenizerTest.segment_alphabet()
  local opt = cmd:parse({'-segment_alphabet','Han','-joiner_annotate'})
  testTok(opt, "rawБ", "rawБ", true)
  local raw = "有入聲嘅唐話往往有陽入對轉，即係入聲韻尾同鼻音韻尾可以轉化。比如粵語嘅「抌」（dam）「揼」（dap），意思接近，意味微妙，區別在於-m同-p嘅轉換。"
  local tok = "有￭ 入￭ 聲￭ 嘅￭ 唐￭ 話￭ 往￭ 往￭ 有￭ 陽￭ 入￭ 對￭ 轉 ￭，￭ 即￭ 係￭ 入￭ 聲￭ 韻￭ 尾￭ 同￭ 鼻￭ 音￭ 韻￭ 尾￭ 可￭ 以￭ 轉￭ 化 ￭。￭ 比￭ "..
              "如￭ 粵￭ 語￭ 嘅 ￭「￭ 抌 ￭」 ￭（￭ dam ￭） ￭「￭ 揼 ￭」 ￭（￭ dap ￭） ￭，￭ 意￭ 思￭ 接￭ 近 ￭，￭ 意￭ 味￭ 微￭ 妙 ￭，￭ 區￭ 別￭ 在￭ 於-m同-p嘅￭ 轉￭ 換 ￭。"
  testTok(opt, raw, tok)
end

function tokenizerTest.segment_alphabet_change()
  local opt = cmd:parse({'-segment_alphabet_change'})
  testTok(opt, "rawБ", "raw Б")
end

function tokenizerTest.real()
  local opt = cmd:parse({'-mode','conservative','-joiner_annotate'})
  local raw = {
    [[Reste à savoir si une nouvelle initiative arabe ou une impulsion Berry-Siniora pourraient changer quoi que ce soit.]],
    [[Le programme d'investissement dans la fabrication de neige de culture est en augmentation de 50% cette saison en Haute-Savoie.]],
    [[06H28 locales (21H28 GMT mardi), depuis le centre spatial d'Uchinoura (sud du Japon), a précisé l'Agence.]],
    [[Le chikungunya provoque des douleurs articulaires terribles, mais c'est à croire qu'il a aussi paralysé le gouvernement français.]],
    [[La majorité de la population pratiquent le riz sur brûlis (tavy).]],
    [[Panama, la moitié du nom de son inventeur, Panamarenko, à qui l'institution belge consacre une rétrospective.]],
    [[«Je reçois mes premiers mails à 7 heures du matin, les derniers à 23 heures», reconnaît-il.]],
    [[V.D. Je me souviens par exemple de Quelqu'un va venir de Jon Fosse (en 1999, ndlr).]],
    [[Le contexte politique colombien ne se prête à aucune tractation entre le gouvernement et les Farc.]]
  }
  local tok = {
    [[Reste à savoir si une nouvelle initiative arabe ou une impulsion Berry-Siniora pourraient changer quoi que ce soit ￭.]],
    [[Le programme d ￭'￭ investissement dans la fabrication de neige de culture est en augmentation de 50 ￭% cette saison en Haute-Savoie ￭.]],
    [[06H28 locales (￭ 21H28 GMT mardi ￭) ￭, depuis le centre spatial d ￭'￭ Uchinoura (￭ sud du Japon ￭) ￭, a précisé l ￭'￭ Agence ￭.]],
    [[Le chikungunya provoque des douleurs articulaires terribles ￭, mais c ￭'￭ est à croire qu ￭'￭ il a aussi paralysé le gouvernement français ￭.]],
    [[La majorité de la population pratiquent le riz sur brûlis (￭ tavy ￭) ￭.]],
    [[Panama ￭, la moitié du nom de son inventeur ￭, Panamarenko ￭, à qui l ￭'￭ institution belge consacre une rétrospective ￭.]],
    [[«￭ Je reçois mes premiers mails à 7 heures du matin ￭, les derniers à 23 heures ￭» ￭, reconnaît-il ￭.]],
    [[V.D ￭. Je me souviens par exemple de Quelqu ￭'￭ un va venir de Jon Fosse (￭ en 1999 ￭, ndlr ￭) ￭.]],
    [[Le contexte politique colombien ne se prête à aucune tractation entre le gouvernement et les Farc ￭.]]
  }
  for i = 1, #raw do
    testTok(opt, raw[i], tok[i], true)
  end
end

return tokenizerTest<|MERGE_RESOLUTION|>--- conflicted
+++ resolved
@@ -43,13 +43,13 @@
   testTok(opt, "वर्तमान लिपि (स्क्रिप्ट) खो जाएगी।", "वर्तमान लिपि (￭ स्क्रिप्ट ￭) खो जाएगी ￭।", true)
 end
 
-<<<<<<< HEAD
 function tokenizerTest.spaceTokenization()
   local opt = cmd:parse({'-mode','space'})
   testTok(opt, "49th meeting Social and human rights questions: human rights [14 (g)]", "49th meeting Social and human rights questions: human rights [14 (g)]")
   opt = cmd:parse({'-mode','space', '-case_feature'})
   testTok(opt, "49th meeting Social and human rights questions: human rights [14 (g)]", "49th￨L meeting￨L social￨C and￨L human￨L rights￨L questions:￨L human￨L rights￨L [14￨N (g)]￨L")
-=======
+end
+
 function tokenizerTest.protectedSequence()
   local opt = cmd:parse({'-mode','conservative','-joiner_annotate'})
   testTok(opt, "｟1,023｠km", "｟1,023｠ ￭km", true)
@@ -80,7 +80,6 @@
   testTok(opt, "1｟ABCD｠0", "1￭ ｟ABCD｠ ￭0", true)
   testTok(opt, "$1", "$￭ 1", true)
   testTok(opt, "A380", "A ￭380", true)
->>>>>>> ece6faca
 end
 
 function tokenizerTest.basicDetokenization()
