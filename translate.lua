--- conflicted
+++ resolved
@@ -148,21 +148,13 @@
             goldWordsTotal = goldWordsTotal + #tgtBatch[b]
           end
 
-<<<<<<< HEAD
-        if opt.n_best > 1 then
-          _G.logger:info('')
-          _G.logger:info('BEST HYP:')
-          for n = 1, #info[b].nBest do
-            local nBest = table.concat(info[b].nBest[n].tokens, " ")
-            _G.logger:info("[%.4f] %s", info[b].nBest[n].score, nBest)
-=======
           if opt.n_best > 1 then
+            _G.logger:info('')
             _G.logger:info('\nBEST HYP:')
             for n = 1, #info[b].nBest do
               local nBest = table.concat(info[b].nBest[n].tokens, " ")
               _G.logger:info("[%.4f] %s", info[b].nBest[n].score, nBest)
             end
->>>>>>> b47f47d9
           end
         end
 
