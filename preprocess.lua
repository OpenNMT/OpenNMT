--- conflicted
+++ resolved
@@ -9,13 +9,8 @@
 local options = {
   {'-data_type',         'bitext',  [[Type of text to preprocess. Use 'monotext' for monolingual text.
                                     This option impacts all options choices.]],
-<<<<<<< HEAD
                                     {enum={'bitext', 'monotext', 'audiotext'}}},
   {'-save_data',               '',  [[Output file for the prepared data]],
-=======
-                                    {enum={'bitext','monotext'}}},
-  {'-save_data',               '',  [[Output file for the prepared data.]],
->>>>>>> 31fc961a
                                     {valid=onmt.utils.ExtendedCmdLine.nonEmpty}}
 }
 
@@ -24,11 +19,7 @@
 onmt.data.Preprocessor.declareOpts(cmd, dataType)
 
 local otherOptions = {
-<<<<<<< HEAD
-  {'-seed',                     3425,  [[Random seed]],
-=======
   {'-seed',                   3425,    [[Random seed.]],
->>>>>>> 31fc961a
                                    {valid=onmt.utils.ExtendedCmdLine.isUInt()}},
   {'-report_every',           100000,  [[Report status every this many sentences.]],
                                    {valid=onmt.utils.ExtendedCmdLine.isUInt()}}
