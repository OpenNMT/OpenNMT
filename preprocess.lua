require('onmt.init')

local cmd = onmt.utils.ExtendedCmdLine.new('preprocess.lua')

-- First argument define the dataType: bitext/monotext - default is bitext.
local dataType = cmd.getArgument(arg, '-data_type') or 'bitext'

-- Options declaration
local options = {
  {'-data_type',         'bitext',    [[Type of text to preprocess. Use 'monotext' for monolingual text.
                                        This option impacts all options choices.]],
                                    {enum={'bitext', 'monotext', 'feattext'}}},
  {'-save_data',               '',    [[Output file for the prepared data]],
                                    {valid=onmt.utils.ExtendedCmdLine.nonEmpty}}
}

cmd:setCmdLineOptions(options, 'Preprocess')

onmt.data.Preprocessor.declareOpts(cmd, dataType)

local otherOptions = {
  {'-seed',                   3425,    [[Random seed.]],
                                   {valid=onmt.utils.ExtendedCmdLine.isUInt()}},
  {'-report_every',           100000,  [[Report status every this many sentences.]],
                                   {valid=onmt.utils.ExtendedCmdLine.isUInt()}}
}
cmd:setCmdLineOptions(otherOptions, 'Other')
onmt.utils.Logger.declareOpts(cmd)

local opt = cmd:parse(arg)

local function isValid(seq, maxSeqLength)
  if torch.isTensor(seq) then
    return seq:size(1) > 0 and seq:size(1) <= maxSeqLength
  end
  return #seq > 0 and #seq <= maxSeqLength
end

local function main()

  torch.manualSeed(opt.seed)

  _G.logger = onmt.utils.Logger.new(opt.log_file, opt.disable_logs, opt.log_level)

  local Vocabulary = onmt.data.Vocabulary
  local Preprocessor = onmt.data.Preprocessor.new(opt, dataType)

  local data = { dataType=dataType }

  -- keep processing options in the structure for further traceability
  data.opt = opt

  data.dicts = {}
<<<<<<< HEAD

  _G.logger:info('Preparing vocabulary...')
  if dataType ~= 'feattext' then
    local src_file = opt.train_src
    if dataType == 'monotext' then
      src_file = opt.train
    end
    data.dicts.src = Vocabulary.init('train',
                                     src_file,
                                     opt.src_vocab or opt.vocab,
                                     opt.src_vocab_size or opt.vocab_size,
                                     opt.features_vocabs_prefix,
                                     function(s) return isValid(s, opt.src_seq_length or opt.seq_length) end)
  end
=======
  data.dicts.src = Vocabulary.init('train',
                                   opt.train_src or opt.train,
                                   opt.src_vocab or opt.vocab,
                                   opt.src_vocab_size or opt.vocab_size,
                                   opt.src_words_min_frequency or opt.words_min_frequency,
                                   opt.features_vocabs_prefix,
                                   function(s) return isValid(s, opt.src_seq_length or opt.seq_length) end)
>>>>>>> cf6f621a
  if dataType ~= 'monotext' then
    local tgt_file = opt.train_tgt
    local idxFile
    if dataType == 'feattext' then
      idxFile = true
    end
    data.dicts.tgt = Vocabulary.init('target',
                                     tgt_file,
                                     opt.tgt_vocab,
                                     opt.tgt_vocab_size,
                                     opt.tgt_words_min_frequency,
                                     opt.features_vocabs_prefix,
                                     function(s) return isValid(s, opt.tgt_seq_length) end,
                                     idxFile)
  end

  _G.logger:info('Preparing training data...')
  data.train = {}
  if dataType == 'monotext' then
    data.train.src = Preprocessor:makeMonolingualData(opt.train, data.dicts.src, isValid)
  elseif dataType == 'feattext' then
    data.train.src, data.train.tgt = Preprocessor:makeFeatTextData(opt.train_src, opt.train_tgt,
                                                                   data.dicts.tgt,
                                                                   isValid)
    -- record the size of the input layer
    data.dicts.srcInputSize = data.train.src.vectors[1]:size(2)
  else
    data.train.src, data.train.tgt = Preprocessor:makeBilingualData(opt.train_src, opt.train_tgt,
                                                                    data.dicts.src, data.dicts.tgt,
                                                                    isValid)
  end

  _G.logger:info('')

  _G.logger:info('Preparing validation data...')
  data.valid = {}
  if dataType == 'monotext' then
    data.valid.src = Preprocessor:makeMonolingualData(opt.valid, data.dicts.src, isValid)
  elseif dataType == 'feattext' then
    data.valid.src, data.valid.tgt = Preprocessor:makeFeatTextData(opt.valid_src, opt.valid_tgt,
                                                                    data.dicts.tgt,
                                                                    isValid)
  else
    data.valid.src, data.valid.tgt = Preprocessor:makeBilingualData(opt.valid_src, opt.valid_tgt,
                                                                    data.dicts.src, data.dicts.tgt,
                                                                    isValid)
  end

  _G.logger:info('')

  if dataType == 'monotext' then
    if opt.vocab:len() == 0 then
      Vocabulary.save('source', data.dicts.src.words, opt.save_data .. '.dict')
    end
    if opt.features_vocabs_prefix:len() == 0 then
      Vocabulary.saveFeatures('source', data.dicts.src.features, opt.save_data)
    end
  elseif dataType == 'feattext' then
    if opt.tgt_vocab:len() == 0 then
      Vocabulary.save('target', data.dicts.tgt.words, opt.save_data .. '.tgt.dict')
    end
    if opt.features_vocabs_prefix:len() == 0 then
      Vocabulary.saveFeatures('target', data.dicts.tgt.features, opt.save_data)
    end
  else
    if opt.src_vocab:len() == 0 then
      Vocabulary.save('source', data.dicts.src.words, opt.save_data .. '.src.dict')
    end

    if opt.tgt_vocab:len() == 0 then
      Vocabulary.save('target', data.dicts.tgt.words, opt.save_data .. '.tgt.dict')
    end
    if opt.features_vocabs_prefix:len() == 0 then
      Vocabulary.saveFeatures('source', data.dicts.src.features, opt.save_data)
      Vocabulary.saveFeatures('target', data.dicts.tgt.features, opt.save_data)
    end
  end

  _G.logger:info('Saving data to \'' .. opt.save_data .. '-train.t7\'...')
  torch.save(opt.save_data .. '-train.t7', data, 'binary', false)
  _G.logger:shutDown()
end

main()<|MERGE_RESOLUTION|>--- conflicted
+++ resolved
@@ -51,7 +51,6 @@
   data.opt = opt
 
   data.dicts = {}
-<<<<<<< HEAD
 
   _G.logger:info('Preparing vocabulary...')
   if dataType ~= 'feattext' then
@@ -63,18 +62,10 @@
                                      src_file,
                                      opt.src_vocab or opt.vocab,
                                      opt.src_vocab_size or opt.vocab_size,
+                                     opt.src_words_min_frequency or opt.words_min_frequency,
                                      opt.features_vocabs_prefix,
                                      function(s) return isValid(s, opt.src_seq_length or opt.seq_length) end)
   end
-=======
-  data.dicts.src = Vocabulary.init('train',
-                                   opt.train_src or opt.train,
-                                   opt.src_vocab or opt.vocab,
-                                   opt.src_vocab_size or opt.vocab_size,
-                                   opt.src_words_min_frequency or opt.words_min_frequency,
-                                   opt.features_vocabs_prefix,
-                                   function(s) return isValid(s, opt.src_seq_length or opt.seq_length) end)
->>>>>>> cf6f621a
   if dataType ~= 'monotext' then
     local tgt_file = opt.train_tgt
     local idxFile
