#!/usr/bin/env lua
--[[
  This requires the restserver-xavante rock to run.
  run server (this file)
  th tools/rest_translation_server.lua -model ../Recipes/baseline-1M-enfr/exp/model-baseline-1M-enfr_epoch13_3.44.t7 -gpuid 1
  query the server:
  curl -v -H "Content-Type: application/json" -X POST -d '[{ "src" : "international migration" }]' http://127.0.0.1:7784/translator/translate
]]

require('onmt.init')
local tokenizer = require('tools.utils.tokenizer')
local BPE = require ('tools.utils.BPE')
local restserver = require("tools.restserver.restserver")

local cmd = onmt.utils.ExtendedCmdLine.new('rest_translation_server.lua')

local options = {
  {
    '-host', '127.0.0.1',
    [[Host to run the server on.]]
  },
  {
    '-port', '7784',
    [[Port to run the server on.]]
  },
  {
    '-withAttn', false,
    [[If set returns by default attn vector.]]
  }
}

cmd:setCmdLineOptions(options, 'Server')

onmt.translate.Translator.declareOpts(cmd)

onmt.utils.Cuda.declareOpts(cmd)
onmt.utils.Logger.declareOpts(cmd)
tokenizer.declareOpts(cmd)
onmt.utils.HookManager.updateOpt(arg, cmd)
onmt.utils.HookManager.declareOpts(cmd)

cmd:text("")
cmd:text("Other options")
cmd:text("")

cmd:option('-batch_size', 64, [[Size of each parallel batch - you should not change except if low memory.]])

local opt = cmd:parse(arg)

local function translateMessage(translator, lines)
  local bpe
  local res
  local err
  _G.logger:debug("Start Tokenization")
  if opt.bpe_model ~= '' then
    bpe = BPE.new(opt)
  end
<<<<<<< HEAD
  for i = 1, #lines do
    local srcTokenized = {}
    local tokens
    local srcTokens = {}
    res, err = pcall(function()
      local preprocessed = _G.hookManager:call("mpreprocess", opt, lines[i].src) or lines[i].src
      tokens = tokenizer.tokenize(opt, preprocessed, bpe)
    end)
     -- it can generate an exception if there are utf-8 issues in the text
    if not res then
      if string.find(err, "interrupted") then
        error("interrupted")
      else
        error("unicode error in line " .. err)
      end
    end

    -- Add custom source features if they are provided in the request. This is usually used for domain control.
    if lines[i].feats then
      for j=1, #tokens do
        for _, feat in ipairs(lines[i].feats) do
          if feat ~= '' then
            tokens[j] = tokens[j] .. '￨' .. feat
          end
        end
      end
    end

    table.insert(srcTokenized, table.concat(tokens, ' '))
    -- Extract from the line.
    for word in srcTokenized[1]:gmatch'([^%s]+)' do
      table.insert(srcTokens, word)
    end
    -- Currently just a single batch.
    table.insert(batch, translator:buildInput(srcTokens))
  end
  -- Translate
  _G.logger:debug("Start Translation")
  local results = translator:translate(batch)
  _G.logger:debug("End Translation")

  -- Return the nbest translations for each in the batch.
=======
  local i = 1
>>>>>>> 56e80f6a
  local translations = {}

  while i <= #lines do
    local batch = {}
    while i <= #lines and #batch < opt.batch_size do
      local srcTokens = {}
      local srcTokenized = {}
      local tokens
      res, err = pcall(function()
        local preprocessed = _G.hookManager:call("mpreprocess", opt, lines[i].src) or lines[i].src
        tokens = tokenizer.tokenize(opt, preprocessed, bpe)
      end)
       -- it can generate an exception if there are utf-8 issues in the text
      if not res then
        if string.find(err, "interrupted") then
          error("interrupted")
        else
          error("unicode error in line " .. err)
        end
      end
      table.insert(srcTokenized, table.concat(tokens, ' '))
      -- Extract from the line.
      for word in srcTokenized[1]:gmatch'([^%s]+)' do
        table.insert(srcTokens, word)
      end
      -- Currently just a single batch.
      table.insert(batch, translator:buildInput(srcTokens))
      i = i + 1
    end
    -- Translate
    _G.logger:debug("Start Translation")
    local results = translator:translate(batch)
    _G.logger:debug("End Translation")

    -- Return the nbest translations for each in the batch.
    for b = 1, #batch do
      local ret = {}
      for bi = 1, translator.args.n_best do
        local srcSent = translator:buildOutput(batch[b])
        local predSent
        res, err = pcall(function()
          predSent = tokenizer.detokenize(opt,
                                          results[b].preds[bi].words,
                                          results[b].preds[bi].features)
        end)
        if not res then
          if string.find(err,"interrupted") then
            error("interrupted")
           else
            error("unicode error in line ".. err)
          end
        end

        local lineres = {
          tgt = predSent,
          src = srcSent,
          n_best = bi,
          pred_score = results[b].preds[bi].score
        }
        if opt.withAttn or lines[b].withAttn then
          local attnTable = {}
          for j = 1, #results[b].preds[bi].attention do
            table.insert(attnTable, results[b].preds[bi].attention[j]:totable())
          end
          lineres.attn = attnTable
        end
        table.insert(ret, lineres)
      end
      table.insert(translations, ret)
    end
  end

  return translations
end

local function init_server(host, port, translator)
  local server = restserver:new():host(host):port(port)

  server:add_resource("translator", {
    {
      method = "POST",
      path = "/translate",
      consumes = "application/json",
      produces = "application/json",
      handler = function(req)
        _G.logger:debug("receiving request")
        local translate = translateMessage(translator, req)
        _G.logger:debug("sending response")
        return restserver.response():status(200):entity(translate)
      end,
    }
  })
  return server
end

local function main()
  -- load logger
  _G.logger = onmt.utils.Logger.new(opt.log_file, opt.disable_logs, opt.log_level)
  onmt.utils.Cuda.init(opt)

  _G.hookManager = onmt.utils.HookManager.new(opt)

  -- disable profiling
  _G.profiler = onmt.utils.Profiler.new(false)

  _G.logger:info("Loading model")
  local translator = onmt.translate.Translator.new(opt)
  _G.logger:info("Launch server")
  local server = init_server(opt.host, opt.port, translator)
  -- This loads the restserver.xavante plugin
  server:enable("restserver.xavante"):start()
end

main()
<|MERGE_RESOLUTION|>--- conflicted
+++ resolved
@@ -55,52 +55,7 @@
   if opt.bpe_model ~= '' then
     bpe = BPE.new(opt)
   end
-<<<<<<< HEAD
-  for i = 1, #lines do
-    local srcTokenized = {}
-    local tokens
-    local srcTokens = {}
-    res, err = pcall(function()
-      local preprocessed = _G.hookManager:call("mpreprocess", opt, lines[i].src) or lines[i].src
-      tokens = tokenizer.tokenize(opt, preprocessed, bpe)
-    end)
-     -- it can generate an exception if there are utf-8 issues in the text
-    if not res then
-      if string.find(err, "interrupted") then
-        error("interrupted")
-      else
-        error("unicode error in line " .. err)
-      end
-    end
-
-    -- Add custom source features if they are provided in the request. This is usually used for domain control.
-    if lines[i].feats then
-      for j=1, #tokens do
-        for _, feat in ipairs(lines[i].feats) do
-          if feat ~= '' then
-            tokens[j] = tokens[j] .. '￨' .. feat
-          end
-        end
-      end
-    end
-
-    table.insert(srcTokenized, table.concat(tokens, ' '))
-    -- Extract from the line.
-    for word in srcTokenized[1]:gmatch'([^%s]+)' do
-      table.insert(srcTokens, word)
-    end
-    -- Currently just a single batch.
-    table.insert(batch, translator:buildInput(srcTokens))
-  end
-  -- Translate
-  _G.logger:debug("Start Translation")
-  local results = translator:translate(batch)
-  _G.logger:debug("End Translation")
-
-  -- Return the nbest translations for each in the batch.
-=======
   local i = 1
->>>>>>> 56e80f6a
   local translations = {}
 
   while i <= #lines do
@@ -121,6 +76,18 @@
           error("unicode error in line " .. err)
         end
       end
+ 
+      -- Add custom source features if they are provided in the request. This is usually used for domain control.
+      if lines[i].feats then
+        for j = 1, #tokens do
+          for _, feat in ipairs(lines[i].feats) do
+            if feat ~= '' then
+              tokens[j] = tokens[j] .. '￨' .. feat
+            end
+          end
+        end
+      end
+
       table.insert(srcTokenized, table.concat(tokens, ' '))
       -- Extract from the line.
       for word in srcTokenized[1]:gmatch'([^%s]+)' do
